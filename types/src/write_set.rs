// Copyright (c) The Libra Core Contributors
// SPDX-License-Identifier: Apache-2.0

#![forbid(unsafe_code)]

//! For each transaction the VM executes, the VM will output a `WriteSet` that contains each access
//! path it updates. For each access path, the VM can either give its new value or delete it.

use crate::access_path::AccessPath;
<<<<<<< HEAD
use crate::account_address::AccountAddress;
use failure::prelude::*;
=======
use anyhow::Result;
>>>>>>> f6051ba8
use serde::{Deserialize, Serialize};
use std::mem;

#[derive(Clone, Eq, Hash, PartialEq, Serialize, Deserialize)]
pub enum WriteOp {
    Deletion,
    Value(Vec<u8>),
}

impl WriteOp {
    #[inline]
    pub fn is_deletion(&self) -> bool {
        match self {
            WriteOp::Deletion => true,
            WriteOp::Value(_) => false,
        }
    }

    pub fn merge_with(&mut self, other: WriteOp) {
        mem::replace(self, other);
    }
}

impl std::fmt::Debug for WriteOp {
    fn fmt(&self, f: &mut std::fmt::Formatter<'_>) -> std::fmt::Result {
        match self {
            WriteOp::Value(value) => write!(
                f,
                "Value({})",
                value
                    .iter()
                    .map(|byte| format!("{:02x}", byte))
                    .collect::<String>()
            ),
            WriteOp::Deletion => write!(f, "Deletion"),
        }
    }
}

/// `WriteSet` contains all access paths that one transaction modifies. Each of them is a `WriteOp`
/// where `Value(val)` means that serialized representation should be updated to `val`, and
/// `Deletion` means that we are going to delete this access path.
#[derive(Clone, Debug, Default, Eq, Hash, PartialEq, Serialize, Deserialize)]
pub struct WriteSet(WriteSetMut);

impl WriteSet {
    #[inline]
    pub fn len(&self) -> usize {
        self.0.len()
    }

    #[inline]
    pub fn is_empty(&self) -> bool {
        self.0.is_empty()
    }

    #[inline]
    pub fn iter<'a>(&'a self) -> ::std::slice::Iter<'a, (AccessPath, WriteOp)> {
        self.into_iter()
    }

    #[inline]
    pub fn into_mut(self) -> WriteSetMut {
        self.0
    }

    /// Check whether the write set modifies the `participant_address`'s private channel resources.
    pub fn contains_channel_resource(&self, participant_address: &AccountAddress) -> bool {
        for (ap, _op) in self {
            if ap
                .data_path()
                .and_then(|data_path| data_path.participant())
                .and_then(|addr| Some(&addr == participant_address))
                .unwrap_or(false)
            {
                return true;
            }
        }
        return false;
    }

    pub fn contains_onchain_resource(&self) -> bool {
        for (access_path, _) in self.iter() {
            if access_path.is_onchain_resource() {
                return true;
            }
        }
        return false;
    }

    pub fn merge(first: &WriteSet, second: &WriteSet) -> Self {
        WriteSetMut::merge(&first.0, &second.0)
            .freeze()
            .expect("freeze should success.")
    }

    pub fn get(&self, access_path: &AccessPath) -> Option<&WriteOp> {
        for (ap, op) in self {
            if ap == access_path {
                return Some(op);
            }
        }
        None
    }
}

/// A mutable version of `WriteSet`.
///
/// This is separate because it goes through validation before becoming an immutable `WriteSet`.
#[derive(Clone, Debug, Default, Eq, Hash, PartialEq, Serialize, Deserialize)]
pub struct WriteSetMut {
    write_set: Vec<(AccessPath, WriteOp)>,
}

impl WriteSetMut {
    pub fn new(write_set: Vec<(AccessPath, WriteOp)>) -> Self {
        Self { write_set }
    }

    pub fn push(&mut self, item: (AccessPath, WriteOp)) {
        self.write_set.push(item);
    }

    #[inline]
    pub fn len(&self) -> usize {
        self.write_set.len()
    }

    #[inline]
    pub fn is_empty(&self) -> bool {
        self.write_set.is_empty()
    }

    pub fn freeze(self) -> Result<WriteSet> {
        // TODO: add structural validation
        Ok(WriteSet(self))
    }

    pub fn merge_with(&mut self, other: &WriteSetMut) {
        let new_set = Self::merge(self, other);
        mem::replace(self, new_set);
    }

    pub(crate) fn find_write_op_mut(&mut self, access_path: &AccessPath) -> Option<&mut WriteOp> {
        self.write_set
            .iter_mut()
            .find(|(ap, _)| ap == access_path)
            .map(|(_, op)| op)
    }

    pub fn merge(first: &WriteSetMut, second: &WriteSetMut) -> WriteSetMut {
        let mut write_set = first.clone();
        for (ap, second_op) in &second.write_set {
            match write_set.find_write_op_mut(ap) {
                Some(first_op) => {
                    first_op.merge_with(second_op.clone());
                }
                None => write_set.push((ap.clone(), second_op.clone())),
            }
        }
        write_set
    }
}

impl ::std::iter::FromIterator<(AccessPath, WriteOp)> for WriteSetMut {
    fn from_iter<I: IntoIterator<Item = (AccessPath, WriteOp)>>(iter: I) -> Self {
        let mut ws = WriteSetMut::default();
        for write in iter {
            ws.push((write.0, write.1));
        }
        ws
    }
}

impl<'a> IntoIterator for &'a WriteSet {
    type Item = &'a (AccessPath, WriteOp);
    type IntoIter = ::std::slice::Iter<'a, (AccessPath, WriteOp)>;

    fn into_iter(self) -> Self::IntoIter {
        self.0.write_set.iter()
    }
}

impl ::std::iter::IntoIterator for WriteSet {
    type Item = (AccessPath, WriteOp);
    type IntoIter = ::std::vec::IntoIter<(AccessPath, WriteOp)>;

    fn into_iter(self) -> Self::IntoIter {
        self.0.write_set.into_iter()
    }
}<|MERGE_RESOLUTION|>--- conflicted
+++ resolved
@@ -7,12 +7,8 @@
 //! path it updates. For each access path, the VM can either give its new value or delete it.
 
 use crate::access_path::AccessPath;
-<<<<<<< HEAD
 use crate::account_address::AccountAddress;
-use failure::prelude::*;
-=======
 use anyhow::Result;
->>>>>>> f6051ba8
 use serde::{Deserialize, Serialize};
 use std::mem;
 
