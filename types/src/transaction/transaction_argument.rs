// Copyright (c) The Libra Core Contributors
// SPDX-License-Identifier: Apache-2.0

<<<<<<< HEAD
//use crate::errors::*;
use crate::{
    account_address::AccountAddress, byte_array::ByteArray,
    proto::types::transaction_argument::ArgType as TransactionArgument_ArgType,
};
use failure::prelude::*;
=======
#![forbid(unsafe_code)]

use crate::{account_address::AccountAddress, byte_array::ByteArray};
use anyhow::Result;
>>>>>>> f6051ba8
use serde::{Deserialize, Serialize};
use std::{convert::TryFrom, fmt};
use thiserror::Error;

#[derive(Clone, Hash, Eq, PartialEq, Serialize, Deserialize)]
pub enum TransactionArgument {
    U64(u64),
    Address(AccountAddress),
    String(String),
    ByteArray(ByteArray),
    Bool(bool),
}

impl fmt::Debug for TransactionArgument {
    fn fmt(&self, f: &mut fmt::Formatter<'_>) -> fmt::Result {
        match self {
            TransactionArgument::U64(value) => write!(f, "{{U64: {}}}", value),
            TransactionArgument::Bool(boolean) => write!(f, "{{BOOL: {}}}", boolean),
            TransactionArgument::Address(address) => write!(f, "{{ADDRESS: {:?}}}", address),
            TransactionArgument::String(string) => write!(f, "{{STRING: {}}}", string),
            TransactionArgument::ByteArray(byte_array) => {
                write!(f, "{{ByteArray: 0x{}}}", byte_array)
            }
        }
    }
}

<<<<<<< HEAD
impl fmt::Display for TransactionArgument {
    fn fmt(&self, f: &mut fmt::Formatter<'_>) -> fmt::Result {
        match self {
            TransactionArgument::U64(value) => write!(f, "{}", value),
            TransactionArgument::Bool(boolean) => write!(f, "{}", boolean),
            TransactionArgument::Address(address) => write!(f, "{}", address),
            TransactionArgument::String(string) => write!(f, "{}", string),
            TransactionArgument::ByteArray(byte_array) => {
                write!(f, "b\"{}\"", hex::encode(byte_array.as_bytes()))
            }
        }
    }
}

impl TryFrom<crate::proto::types::TransactionArgument> for TransactionArgument {
    type Error = Error;

    fn try_from(proto_trans: crate::proto::types::TransactionArgument) -> Result<Self> {
        let transaction_argument = match proto_trans.arg_type() {
            TransactionArgument_ArgType::U64 => TransactionArgument::U64 {
                0: decode_bytes(proto_trans.arg_value.as_slice()),
            },
            TransactionArgument_ArgType::Address => TransactionArgument::Address {
                0: AccountAddress::try_from(proto_trans.arg_value).unwrap(),
            },
            TransactionArgument_ArgType::String => TransactionArgument::String {
                0: String::from_utf8(proto_trans.arg_value).unwrap(),
            },
            TransactionArgument_ArgType::ByteArray => TransactionArgument::ByteArray {
                0: ByteArray::new(proto_trans.arg_value),
            },
        };
        Ok(transaction_argument)
    }
}

impl From<TransactionArgument> for crate::proto::types::TransactionArgument {
    fn from(transaction_argument: TransactionArgument) -> Self {
        let mut arg_value: std::vec::Vec<u8> = Vec::new();
        let mut arg_type: i32 = 0;
        match transaction_argument {
            TransactionArgument::U64(value) => {
                arg_type = 0;
                arg_value = value.to_le_bytes().to_vec();
            }
            TransactionArgument::Address(address) => {
                arg_type = 1;
                arg_value = address.to_vec();
            }
            TransactionArgument::String(string) => {
                arg_type = 2;
                arg_value = string.into_bytes();
            }
            TransactionArgument::ByteArray(byte_array) => {
                arg_type = 3;
                arg_value = byte_array.into_inner();
            }
            _ => {}
        };
        Self {
            arg_type,
            arg_value,
        }
    }
}

fn decode_bytes(bytes: &[u8]) -> u64 {
    let mut buf = [0; 8];
    buf.copy_from_slice(bytes);
    u64::from_le_bytes(buf)
}
#[derive(Clone, Debug, Fail)]
=======
#[derive(Clone, Debug, Error)]
>>>>>>> f6051ba8
pub enum ErrorKind {
    #[error("ParseError: {0}")]
    ParseError(String),
}

/// Parses the given string as address.
pub fn parse_as_address(s: &str) -> Result<TransactionArgument> {
    let mut s = s.to_ascii_lowercase();
    if !s.starts_with("0x") {
        return Err(ErrorKind::ParseError("address must start with '0x'".to_string()).into());
    }
    if s.len() == 2 {
        return Err(ErrorKind::ParseError("address cannot be empty".to_string()).into());
    }
    if s.len() % 2 != 0 {
        s = format!("0x0{}", &s[2..]);
    }
    let mut addr = hex::decode(&s[2..])?;
    if addr.len() > 32 {
        return Err(ErrorKind::ParseError("address must be 32 bytes or less".to_string()).into());
    }
    if addr.len() < 32 {
        addr = vec![0u8; 32 - addr.len()]
            .into_iter()
            .chain(addr.into_iter())
            .collect();
    }
    Ok(TransactionArgument::Address(AccountAddress::try_from(
        addr,
    )?))
}

/// Parses the given string as bytearray.
pub fn parse_as_byte_array(s: &str) -> Result<TransactionArgument> {
    if s.starts_with("b\"") && s.ends_with('"') && s.len() >= 3 {
        let s = &s[2..s.len() - 1];
        if s.is_empty() {
            return Err(ErrorKind::ParseError("byte array cannot be empty".to_string()).into());
        }
        let s = if s.len() % 2 == 0 {
            s.to_string()
        } else {
            format!("0{}", s)
        };
        Ok(TransactionArgument::ByteArray(ByteArray::new(hex::decode(
            &s,
        )?)))
    } else {
        Err(ErrorKind::ParseError(format!("\"{}\" is not a byte array", s)).into())
    }
}

/// Parses the given string as u64.
pub fn parse_as_u64(s: &str) -> Result<TransactionArgument> {
    Ok(TransactionArgument::U64(s.parse::<u64>()?))
}

/// Parses the given string as a bool.
pub fn parse_as_bool(s: &str) -> Result<TransactionArgument> {
    Ok(TransactionArgument::Bool(s.parse::<bool>()?))
}

macro_rules! return_if_ok {
    ($e: expr) => {{
        if let Ok(res) = $e {
            return Ok(res);
        }
    }};
}

/// Parses the given string as any transaction argument type.
pub fn parse_as_transaction_argument(s: &str) -> Result<TransactionArgument> {
    return_if_ok!(parse_as_address(s));
    return_if_ok!(parse_as_u64(s));
    return_if_ok!(parse_as_bool(s));
    return_if_ok!(parse_as_byte_array(s));
    Err(ErrorKind::ParseError(format!("cannot parse \"{}\" as transaction argument", s)).into())
}

#[cfg(test)]
mod test_transaction_argument {
    use crate::transaction::transaction_argument::*;

    #[test]
    fn parse_u64() {
        for s in &["0", "42", "18446744073709551615"] {
            parse_as_u64(s).unwrap();
        }
        for s in &["xx", "", "-3"] {
            parse_as_u64(s).unwrap_err();
        }
    }

    #[test]
    fn parse_bool() {
        parse_as_bool("true").unwrap();
        parse_as_bool("false").unwrap();
    }

    #[test]
    fn parse_address() {
        for s in &[
            "0x0",
            "0x1",
            "0x00",
            "0x05",
            "0x100",
            "0xAAAAAAAAAAAAAAAAAAAAAAAAAAAAAAAAAAAAAAAAAAAAAAAAAAAAAAAAAAAAAAAA",
        ] {
            parse_as_address(s).unwrap();
        }

        for s in &[
            "0x",
            "100",
            "",
            "0xG",
            "0xBBAAAAAAAAAAAAAAAAAAAAAAAAAAAAAAAAAAAAAAAAAAAAAAAAAAAAAAAAAAAAAAAA",
        ] {
            parse_as_address(s).unwrap_err();
        }
    }

    #[test]
    fn parse_byte_array() {
        for s in &["0", "00", "deadbeef", "aaa"] {
            parse_as_byte_array(&format!("b\"{}\"", s)).unwrap();
        }

        for s in &["", "b\"\"", "123", "b\"G\""] {
            parse_as_byte_array(s).unwrap_err();
        }
    }

    #[test]
    fn parse_args() {
        for s in &["123", "0xf", "b\"aaa\""] {
            parse_as_transaction_argument(s).unwrap();
        }

        for s in &["garbage", ""] {
            parse_as_transaction_argument(s).unwrap_err();
        }
    }
}<|MERGE_RESOLUTION|>--- conflicted
+++ resolved
@@ -1,19 +1,10 @@
 // Copyright (c) The Libra Core Contributors
 // SPDX-License-Identifier: Apache-2.0
 
-<<<<<<< HEAD
-//use crate::errors::*;
-use crate::{
-    account_address::AccountAddress, byte_array::ByteArray,
-    proto::types::transaction_argument::ArgType as TransactionArgument_ArgType,
-};
-use failure::prelude::*;
-=======
 #![forbid(unsafe_code)]
 
 use crate::{account_address::AccountAddress, byte_array::ByteArray};
 use anyhow::Result;
->>>>>>> f6051ba8
 use serde::{Deserialize, Serialize};
 use std::{convert::TryFrom, fmt};
 use thiserror::Error;
@@ -41,82 +32,7 @@
     }
 }
 
-<<<<<<< HEAD
-impl fmt::Display for TransactionArgument {
-    fn fmt(&self, f: &mut fmt::Formatter<'_>) -> fmt::Result {
-        match self {
-            TransactionArgument::U64(value) => write!(f, "{}", value),
-            TransactionArgument::Bool(boolean) => write!(f, "{}", boolean),
-            TransactionArgument::Address(address) => write!(f, "{}", address),
-            TransactionArgument::String(string) => write!(f, "{}", string),
-            TransactionArgument::ByteArray(byte_array) => {
-                write!(f, "b\"{}\"", hex::encode(byte_array.as_bytes()))
-            }
-        }
-    }
-}
-
-impl TryFrom<crate::proto::types::TransactionArgument> for TransactionArgument {
-    type Error = Error;
-
-    fn try_from(proto_trans: crate::proto::types::TransactionArgument) -> Result<Self> {
-        let transaction_argument = match proto_trans.arg_type() {
-            TransactionArgument_ArgType::U64 => TransactionArgument::U64 {
-                0: decode_bytes(proto_trans.arg_value.as_slice()),
-            },
-            TransactionArgument_ArgType::Address => TransactionArgument::Address {
-                0: AccountAddress::try_from(proto_trans.arg_value).unwrap(),
-            },
-            TransactionArgument_ArgType::String => TransactionArgument::String {
-                0: String::from_utf8(proto_trans.arg_value).unwrap(),
-            },
-            TransactionArgument_ArgType::ByteArray => TransactionArgument::ByteArray {
-                0: ByteArray::new(proto_trans.arg_value),
-            },
-        };
-        Ok(transaction_argument)
-    }
-}
-
-impl From<TransactionArgument> for crate::proto::types::TransactionArgument {
-    fn from(transaction_argument: TransactionArgument) -> Self {
-        let mut arg_value: std::vec::Vec<u8> = Vec::new();
-        let mut arg_type: i32 = 0;
-        match transaction_argument {
-            TransactionArgument::U64(value) => {
-                arg_type = 0;
-                arg_value = value.to_le_bytes().to_vec();
-            }
-            TransactionArgument::Address(address) => {
-                arg_type = 1;
-                arg_value = address.to_vec();
-            }
-            TransactionArgument::String(string) => {
-                arg_type = 2;
-                arg_value = string.into_bytes();
-            }
-            TransactionArgument::ByteArray(byte_array) => {
-                arg_type = 3;
-                arg_value = byte_array.into_inner();
-            }
-            _ => {}
-        };
-        Self {
-            arg_type,
-            arg_value,
-        }
-    }
-}
-
-fn decode_bytes(bytes: &[u8]) -> u64 {
-    let mut buf = [0; 8];
-    buf.copy_from_slice(bytes);
-    u64::from_le_bytes(buf)
-}
-#[derive(Clone, Debug, Fail)]
-=======
 #[derive(Clone, Debug, Error)]
->>>>>>> f6051ba8
 pub enum ErrorKind {
     #[error("ParseError: {0}")]
     ParseError(String),
