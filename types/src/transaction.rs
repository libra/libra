--- conflicted
+++ resolved
@@ -821,25 +821,10 @@
     fn serialize(&self, serializer: &mut impl CanonicalSerializer) -> Result<()> {
         serializer
             .encode_struct(&self.raw_txn)?
-<<<<<<< HEAD
-            .encode_bytes(&self.public_key.to_bytes())?
-            .encode_bytes(&self.signature.to_bytes())?
-            .encode_optional(
-                &self
-                    .receiver_public_key
-                    .as_ref()
-                    .and_then(|public_key| Some(public_key.to_bytes().to_vec())),
-            )?
-            .encode_optional(
-                &self
-                    .receiver_signature
-                    .as_ref()
-                    .and_then(|signature| Some(signature.to_bytes().to_vec())),
-            )?;
-=======
             .encode_struct(&self.public_key)?
-            .encode_struct(&self.signature)?;
->>>>>>> dcdb9ee8
+            .encode_struct(&self.signature)?
+            .encode_optional(&self.receiver_public_key)?
+            .encode_optional(&self.receiver_signature)?;
         Ok(())
     }
 }
@@ -853,36 +838,16 @@
         let public_key: Ed25519PublicKey = deserializer.decode_struct()?;
         let signature: Ed25519Signature = deserializer.decode_struct()?;
 
-<<<<<<< HEAD
-        let receiver_public_key =
-            deserializer
-                .decode_optional::<Vec<u8>>()
-                .and_then(|opt_bytes| match opt_bytes {
-                    Some(public_key_bytes) => {
-                        Ok(Some(Ed25519PublicKey::try_from(&public_key_bytes[..])?))
-                    }
-                    None => Ok(None),
-                })?;
-        let receiver_signature =
-            deserializer
-                .decode_optional::<Vec<u8>>()
-                .and_then(|opt_bytes| match opt_bytes {
-                    Some(signature_bytes) => {
-                        Ok(Some(Ed25519Signature::try_from(&signature_bytes[..])?))
-                    }
-                    None => Ok(None),
-                })?;
+        let receiver_public_key = deserializer.decode_optional()?;
+        let receiver_signature = deserializer.decode_optional()?;
 
         Ok(SignedTransaction::new_with_receiver(
             raw_txn,
-            Ed25519PublicKey::try_from(&public_key_bytes[..])?,
-            Ed25519Signature::try_from(&signature_bytes[..])?,
+            public_key,
+            signature,
             receiver_public_key,
             receiver_signature,
         ))
-=======
-        Ok(SignedTransaction::new(raw_txn, public_key, signature))
->>>>>>> dcdb9ee8
     }
 }
 
