--- conflicted
+++ resolved
@@ -462,11 +462,7 @@
 }
 
 impl DefaultHasher {
-<<<<<<< HEAD
-    /// create a new hasher with salt `typename`
-=======
     /// initialize a new hasher with a specific salt
->>>>>>> 37bc1503
     pub fn new_with_salt(typename: &[u8]) -> Self {
         let mut state = Keccak::new_sha3_256();
         if !typename.is_empty() {
