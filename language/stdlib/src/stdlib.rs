// Copyright (c) The Libra Core Contributors
// SPDX-License-Identifier: Apache-2.0

use ir_to_bytecode::parser::{ast::ModuleDefinition, parse_module};
use lazy_static::lazy_static;

macro_rules! make_module_definition {
    ($source_path: literal) => {{
        let struct_body = include_str!($source_path);
        parse_module(struct_body).unwrap()
    }};
}

lazy_static! {
    static ref ACCOUNT_MODULE: ModuleDefinition =
        make_module_definition!("../modules/libra_account.mvir");
    static ref BLOCK_MODULE: ModuleDefinition =
        make_module_definition!("../modules/block.mvir");
    static ref COIN_MODULE: ModuleDefinition =
        make_module_definition!("../modules/libra_coin.mvir");
    static ref NATIVE_HASH_MODULE: ModuleDefinition =
        make_module_definition!("../modules/hash.mvir");
    static ref SIGNATURE_MODULE: ModuleDefinition =
        make_module_definition!("../modules/signature.mvir");
    static ref VALIDATOR_CONFIG_MODULE: ModuleDefinition =
        make_module_definition!("../modules/validator_config.mvir");
    static ref VALIDATOR_SET_MODULE: ModuleDefinition =
        make_module_definition!("../modules/validator_set.mvir");
    static ref ADDRESS_UTIL_MODULE: ModuleDefinition =
        make_module_definition!("../modules/address_util.mvir");
    static ref U64_UTIL_MODULE: ModuleDefinition =
        make_module_definition!("../modules/u64_util.mvir");
    static ref VECTOR_MODULE: ModuleDefinition =
        make_module_definition!("../modules/vector.mvir");
    static ref BYTEARRAY_UTIL_MODULE: ModuleDefinition =
        make_module_definition!("../modules/bytearray_util.mvir");
    static ref TRANSACTION_FEE_DISTRIBUTION_MODULE: ModuleDefinition =
        make_module_definition!("../modules/transaction_fee_distribution.mvir");
    static ref EVENT_MODULE: ModuleDefinition = make_module_definition!("../modules/event.mvir");
    static ref CHANNEL_MODULE: ModuleDefinition =
        make_module_definition!("../modules/channel_account.mvir");
    static ref MODULE_DEFS: Vec<&'static ModuleDefinition> = {
        // Note: a module can depend on earlier modules in the list, but not vice versa. Don't try
        // to rearrange without considering this!
        vec![
            &*ADDRESS_UTIL_MODULE,
            &*BLOCK_MODULE,
            &*BYTEARRAY_UTIL_MODULE,
            &*COIN_MODULE,
            &*NATIVE_HASH_MODULE,
            &*SIGNATURE_MODULE,
            &*U64_UTIL_MODULE,
            &*VECTOR_MODULE,
            &*EVENT_MODULE, // depends on AddressUtil, BytearrayUtil, Hash, U64Util
            &*ACCOUNT_MODULE, // depends on LibraCoin, Event, AddressUtil, BytearrayUtil, U64Util
            &*VALIDATOR_CONFIG_MODULE,
            &*VALIDATOR_SET_MODULE, // depends on LibraAccount, ValidatorConfig
<<<<<<< HEAD
            &*CHANNEL_MODULE,
=======
            &*TRANSACTION_FEE_DISTRIBUTION_MODULE, // depends on Block, ValidatorSet, LibraCoin, LibraAccount,
>>>>>>> 1c21c42d
        ]
    };
}

pub fn account_module() -> ModuleDefinition {
    ACCOUNT_MODULE.clone()
}

pub fn coin_module() -> ModuleDefinition {
    COIN_MODULE.clone()
}

pub fn native_hash_module() -> ModuleDefinition {
    NATIVE_HASH_MODULE.clone()
}

pub fn signature_module() -> ModuleDefinition {
    SIGNATURE_MODULE.clone()
}

pub fn validator_config_module() -> ModuleDefinition {
    VALIDATOR_CONFIG_MODULE.clone()
}

pub fn validator_set_module() -> ModuleDefinition {
    VALIDATOR_SET_MODULE.clone()
}

pub fn address_util_module() -> ModuleDefinition {
    ADDRESS_UTIL_MODULE.clone()
}

pub fn u64_util_module() -> ModuleDefinition {
    U64_UTIL_MODULE.clone()
}

pub fn bytearray_util_module() -> ModuleDefinition {
    BYTEARRAY_UTIL_MODULE.clone()
}

pub fn event_module() -> ModuleDefinition {
    EVENT_MODULE.clone()
}

pub fn module_defs() -> &'static [&'static ModuleDefinition] {
    &*MODULE_DEFS
}

pub fn channel_module() -> ModuleDefinition {
    CHANNEL_MODULE.clone()
}<|MERGE_RESOLUTION|>--- conflicted
+++ resolved
@@ -55,11 +55,8 @@
             &*ACCOUNT_MODULE, // depends on LibraCoin, Event, AddressUtil, BytearrayUtil, U64Util
             &*VALIDATOR_CONFIG_MODULE,
             &*VALIDATOR_SET_MODULE, // depends on LibraAccount, ValidatorConfig
-<<<<<<< HEAD
+            &*TRANSACTION_FEE_DISTRIBUTION_MODULE, // depends on Block, ValidatorSet, LibraCoin, LibraAccount,
             &*CHANNEL_MODULE,
-=======
-            &*TRANSACTION_FEE_DISTRIBUTION_MODULE, // depends on Block, ValidatorSet, LibraCoin, LibraAccount,
->>>>>>> 1c21c42d
         ]
     };
 }
