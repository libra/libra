--- conflicted
+++ resolved
@@ -24,13 +24,10 @@
     },
     vm_error::StatusCode,
 };
-<<<<<<< HEAD
+use vm::file_format::{CompiledModule, CompiledScript};
 use types::account_address::AccountAddress;
 use types::transaction::ChannelScriptPayload;
 use types::write_set::WriteSet;
-=======
-use vm::file_format::{CompiledModule, CompiledScript};
->>>>>>> 99866e60
 
 /// A transaction to be evaluated by the testing infra.
 /// Contains code and a transaction config.
