--- conflicted
+++ resolved
@@ -14,17 +14,8 @@
     parser::parse_script_or_module,
 };
 use ir_to_bytecode_syntax::ast::ScriptOrModule;
-<<<<<<< HEAD
-use language_e2e_tests::{account::AccountData, executor::FakeExecutor};
-use std::{env, fmt, str::FromStr, time::Duration};
-use stdlib::stdlib_modules;
-use types::{
-    access_path::AccessPath,
-    channel_account::{channel_account_struct_tag, ChannelAccountResource},
-=======
 use language_e2e_tests::{account::Account, executor::FakeExecutor};
 use libra_types::{
->>>>>>> dcdb9ee8
     transaction::{
         ChannelScriptPayload, Module as TransactionModule, RawTransaction,
         Script as TransactionScript, SignedTransaction, TransactionArgument, TransactionOutput,
@@ -208,7 +199,6 @@
     let script = TransactionScript::new(blob, args);
 
     let account_resource = exec.read_account_resource(&account).unwrap();
-<<<<<<< HEAD
     let txn = match receiver {
         //TODO support channel sequence number
         Some((receiver, channel_sequence_number)) => {
@@ -222,7 +212,10 @@
                 *data.address(),
                 account_resource.sequence_number(),
                 payload,
-                account_resource.balance(),
+                std::cmp::min(
+                    MAXIMUM_NUMBER_OF_GAS_UNITS.get(),
+                    account_resource.balance(),
+                ),
                 1,
                 Duration::from_secs(u64::max_value()),
             )
@@ -238,7 +231,10 @@
             *data.address(),
             account_resource.sequence_number(),
             script,
-            account_resource.balance(),
+            std::cmp::min(
+                MAXIMUM_NUMBER_OF_GAS_UNITS.get(),
+                account_resource.balance(),
+            ),
             1,
             Duration::from_secs(u64::max_value()),
         )
@@ -246,21 +242,6 @@
         .into_inner(),
     };
     Ok(txn)
-=======
-    Ok(RawTransaction::new_script(
-        *account.address(),
-        account_resource.sequence_number(),
-        script,
-        std::cmp::min(
-            MAXIMUM_NUMBER_OF_GAS_UNITS.get(),
-            account_resource.balance(),
-        ),
-        1,
-        Duration::from_secs(u64::max_value()),
-    )
-    .sign(&account.privkey, account.pubkey.clone())?
-    .into_inner())
->>>>>>> dcdb9ee8
 }
 
 /// Creates and signs a module transaction.
@@ -372,6 +353,28 @@
         .unwrap();
     let addr = account.address();
 
+    let receiver = transaction
+        .config
+        .receiver
+        .as_ref()
+        .and_then(|receiver| config.accounts.get(receiver))
+        .and_then(|receiver_account| {
+            let access_path = AccessPath::channel_resource_access_path(
+                *data.address(),
+                *receiver_account.address(),
+                channel_account_struct_tag(),
+            );
+            let channel_sequence_number = exec
+                .read_from_access_path(&access_path)
+                .map(|bytes| {
+                    ChannelAccountResource::make_from(bytes)
+                        .unwrap()
+                        .channel_sequence_number()
+                })
+                .unwrap_or(0);
+            Some((receiver_account, channel_sequence_number))
+        });
+
     // start processing a new transaction
     // insert a barrier in the output
     log.append(EvaluationOutput::Transaction(idx));
@@ -424,6 +427,7 @@
                 account,
                 compiled_script,
                 transaction.config.args.clone(),
+                receiver,
             )?;
             let txn_output = unwrap_or_abort!(run_transaction(exec, script_transaction), log);
             log.append(EvaluationOutput::Output(Box::new(
@@ -492,143 +496,9 @@
     // needed to compile transaction programs
     let mut deps = stdlib_modules().to_vec();
 
-<<<<<<< HEAD
-    for transaction in transactions {
-        // get the account data of the sender
-        let data = config.accounts.get(&transaction.config.sender).unwrap();
-        let receiver = transaction
-            .config
-            .receiver
-            .as_ref()
-            .and_then(|receiver| config.accounts.get(receiver))
-            .and_then(|receiver_account| {
-                let access_path = AccessPath::channel_resource_access_path(
-                    *data.address(),
-                    *receiver_account.address(),
-                    channel_account_struct_tag(),
-                );
-                let channel_sequence_number = exec
-                    .read_from_access_path(&access_path)
-                    .map(|bytes| {
-                        ChannelAccountResource::make_from(bytes)
-                            .unwrap()
-                            .channel_sequence_number()
-                    })
-                    .unwrap_or(0);
-                Some((receiver_account, channel_sequence_number))
-            });
-        //.map(|account_data|account_data.address().clone());
-        let addr = data.address();
-
-        // start processing a new transaction
-        // insert a barrier in the output
-        res.outputs.push(EvaluationOutput::Transaction);
-
-        // stage 1: parse the script/module
-        if transaction.config.is_stage_disabled(Stage::Parser) {
-            continue;
-        }
-        res.outputs.push(EvaluationOutput::Stage(Stage::Parser));
-        let parsed_script_or_module =
-            unwrap_or_log!(parse_script_or_module(&transaction.input), res);
-        res.outputs
-            .push(EvaluationOutput::Output(Box::new(OutputType::Ast(
-                parsed_script_or_module.clone(),
-            ))));
-
-        match parsed_script_or_module {
-            ScriptOrModule::Script(parsed_script) => {
-                // stage 2: compile the script
-                if transaction.config.is_stage_disabled(Stage::Compiler) {
-                    continue;
-                }
-                res.outputs.push(EvaluationOutput::Stage(Stage::Compiler));
-
-                let compiled_script =
-                    unwrap_or_log!(compile_script(*addr, parsed_script, &deps), res);
-                res.outputs.push(EvaluationOutput::Output(Box::new(
-                    OutputType::CompiledScript(compiled_script.clone()),
-                )));
-
-                // stage 3: verify the script
-                if transaction.config.is_stage_disabled(Stage::Verifier) {
-                    continue;
-                }
-                res.outputs.push(EvaluationOutput::Stage(Stage::Verifier));
-                let compiled_script =
-                    unwrap_or_log!(do_verify_script(compiled_script, &deps), res).into_inner();
-
-                // stage 4: serializer round trip
-                if !transaction.config.is_stage_disabled(Stage::Serializer) {
-                    res.outputs.push(EvaluationOutput::Stage(Stage::Serializer));
-                    unwrap_or_log!(serialize_and_deserialize_script(&compiled_script), res);
-                }
-
-                // stage 5: execute the script
-                if transaction.config.is_stage_disabled(Stage::Runtime) {
-                    continue;
-                }
-                res.outputs.push(EvaluationOutput::Stage(Stage::Runtime));
-                let script_transaction = make_script_transaction(
-                    &exec,
-                    data,
-                    compiled_script,
-                    transaction.config.args.clone(),
-                    receiver,
-                )?;
-                let txn_output =
-                    unwrap_or_log!(run_transaction(&mut exec, script_transaction), res);
-                exec.apply_write_set(txn_output.write_set());
-            }
-            ScriptOrModule::Module(parsed_module) => {
-                // stage 2: compile the module
-                if transaction.config.is_stage_disabled(Stage::Compiler) {
-                    continue;
-                }
-                res.outputs.push(EvaluationOutput::Stage(Stage::Compiler));
-
-                let compiled_module =
-                    unwrap_or_log!(compile_module(*addr, parsed_module, &deps), res);
-                res.outputs.push(EvaluationOutput::Output(Box::new(
-                    OutputType::CompiledModule(compiled_module.clone()),
-                )));
-
-                // module is added to the list of dependencies despite it passes the verifier or
-                // not
-                deps.push(VerifiedModule::bypass_verifier_DANGEROUS_FOR_TESTING_ONLY(
-                    compiled_module.clone(),
-                ));
-
-                // stage 3: verify the module
-                if transaction.config.is_stage_disabled(Stage::Verifier) {
-                    continue;
-                }
-                res.outputs.push(EvaluationOutput::Stage(Stage::Verifier));
-                let compiled_module =
-                    unwrap_or_log!(do_verify_module(compiled_module, &deps), res).into_inner();
-
-                // stage 4: serializer round trip
-                if !transaction.config.is_stage_disabled(Stage::Serializer) {
-                    res.outputs.push(EvaluationOutput::Stage(Stage::Serializer));
-                    unwrap_or_log!(serialize_and_deserialize_module(&compiled_module), res);
-                }
-
-                // stage 5: publish the module
-                if transaction.config.is_stage_disabled(Stage::Runtime) {
-                    continue;
-                }
-                res.outputs.push(EvaluationOutput::Stage(Stage::Runtime));
-                let module_transaction = make_module_transaction(&exec, data, compiled_module)?;
-                let txn_output =
-                    unwrap_or_log!(run_transaction(&mut exec, module_transaction), res);
-                exec.apply_write_set(txn_output.write_set());
-            }
-        }
-=======
     for (idx, transaction) in transactions.iter().enumerate() {
         let status = eval_transaction(config, &mut exec, &mut deps, idx, transaction, &mut log)?;
         log.append(EvaluationOutput::Status(status));
->>>>>>> dcdb9ee8
     }
 
     Ok(log)
