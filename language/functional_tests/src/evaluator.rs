// Copyright (c) The Libra Core Contributors
// SPDX-License-Identifier: Apache-2.0

use crate::{
    config::{global::Config as GlobalConfig, transaction::Config as TransactionConfig},
    errors::*,
};
use bytecode_verifier::verifier::{
    verify_module_dependencies, verify_script_dependencies, VerifiedModule, VerifiedScript,
};
use ir_to_bytecode::{
    compiler::{compile_module, compile_script},
    parser::parse_script_or_module,
};
use ir_to_bytecode_syntax::ast::ScriptOrModule;
<<<<<<< HEAD
use language_e2e_tests::{account::Account, executor::FakeExecutor};
use libra_types::access_path::AccessPath;
use libra_types::channel_account::{channel_account_struct_tag, ChannelAccountResource};
=======
use language_e2e_tests::executor::FakeExecutor;
use libra_config::config::VMPublishingOption;
use libra_crypto::ed25519::{Ed25519PrivateKey, Ed25519PublicKey};
>>>>>>> 7cbaa103
use libra_types::{
    account_address::AccountAddress,
    transaction::{
        ChannelScriptBody, Module as TransactionModule, RawTransaction,
        Script as TransactionScript, SignedTransaction, TransactionOutput, TransactionStatus,
    },
    vm_error::StatusCode,
    write_set::WriteSet,
};
use std::{fmt, str::FromStr, time::Duration};
use stdlib::stdlib_modules;
use vm::file_format::{CompiledModule, CompiledScript};
use vm::gas_schedule::{GasAlgebra, MAXIMUM_NUMBER_OF_GAS_UNITS};

/// A transaction to be evaluated by the testing infra.
/// Contains code and a transaction config.
#[derive(Debug)]
pub struct Transaction<'a> {
    pub config: TransactionConfig<'a>,
    pub input: String,
}

/// Indicates one step in the pipeline the given move module/program goes through.
//  Ord is derived as we need to be able to determine if one stage is before another.
#[derive(Debug, Copy, Clone, Ord, PartialOrd, Eq, PartialEq)]
pub enum Stage {
    Parser,
    Compiler,
    Verifier,
    Serializer,
    Runtime,
}

impl FromStr for Stage {
    type Err = Error;

    fn from_str(s: &str) -> Result<Self> {
        match s {
            "parser" => Ok(Stage::Parser),
            "compiler" => Ok(Stage::Compiler),
            "verifier" => Ok(Stage::Verifier),
            "serializer" => Ok(Stage::Serializer),
            "runtime" => Ok(Stage::Runtime),
            _ => Err(ErrorKind::Other(format!("unrecognized stage '{:?}'", s)).into()),
        }
    }
}

/// Evaluation status: success or failure.
#[derive(Debug, Clone, Eq, PartialEq)]
pub enum Status {
    Success,
    Failure,
}

#[derive(Debug, Clone)]
pub enum OutputType {
    CompiledModule(CompiledModule),
    CompiledScript(CompiledScript),
    Ast(ScriptOrModule),
    TransactionOutput(TransactionOutput),
}

impl OutputType {
    pub fn to_check_string(&self) -> String {
        format!("{:?}", self)
    }
}

pub type TransactionId = usize;

/// An entry in the `EvaluationLog`.
#[derive(Debug)]
pub enum EvaluationOutput {
    Transaction(TransactionId),
    Stage(Stage),
    Output(Box<OutputType>),
    Error(Box<Error>),
    Status(Status),
}

/// A log consisting of outputs from all stages and the final status.
/// This is checked against the directives.
#[derive(Debug)]
pub struct EvaluationLog {
    pub outputs: Vec<EvaluationOutput>,
}

impl EvaluationLog {
    pub fn get_failed_transactions(&self) -> Vec<(usize, Stage)> {
        let mut res = vec![];
        let mut last_txn = None;
        let mut last_stage = None;

        for output in &self.outputs {
            match output {
                EvaluationOutput::Transaction(idx) => last_txn = Some(idx),
                EvaluationOutput::Stage(stage) => last_stage = Some(stage),
                EvaluationOutput::Status(Status::Failure) => match (last_txn, last_stage) {
                    (Some(idx), Some(stage)) => res.push((*idx, *stage)),
                    _ => unreachable!(),
                },
                _ => (),
            }
        }

        res
    }

    fn append(&mut self, output: EvaluationOutput) {
        self.outputs.push(output);
    }
}

impl fmt::Display for OutputType {
    fn fmt(&self, f: &mut fmt::Formatter<'_>) -> fmt::Result {
        use OutputType::*;
        match self {
            CompiledModule(cm) => write!(f, "{:#?}", cm),
            CompiledScript(cs) => write!(f, "{:#?}", cs),
            Ast(ast) => write!(f, "{}", ast),
            TransactionOutput(output) => write!(f, "{:#?}", output),
        }
    }
}

impl fmt::Display for EvaluationOutput {
    fn fmt(&self, f: &mut fmt::Formatter<'_>) -> fmt::Result {
        use EvaluationOutput::*;
        match self {
            Transaction(idx) => write!(f, "Transaction {}", idx),
            Stage(stage) => write!(f, "Stage: {:?}", stage),
            Output(output) => write!(f, "{}", output),
            Error(error) => write!(f, "Error: {:#?}", error),
            Status(status) => write!(f, "Status: {:?}", status),
        }
    }
}

impl fmt::Display for EvaluationLog {
    fn fmt(&self, f: &mut fmt::Formatter<'_>) -> fmt::Result {
        writeln!(f, "---------------------Outputs----------------")?;
        for (i, output) in self.outputs.iter().enumerate() {
            writeln!(f, "[{}] {}", i, output)?;
        }
        Ok(())
    }
}

/// Verifies a script & its dependencies.
fn do_verify_script(script: CompiledScript, deps: &[VerifiedModule]) -> Result<VerifiedScript> {
    let verified_script =
        VerifiedScript::new(script).map_err(|(_, errs)| ErrorKind::VerificationFailure(errs))?;
    let errs = verify_script_dependencies(&verified_script, deps);
    if !errs.is_empty() {
        return Err(ErrorKind::VerificationFailure(errs).into());
    }
    Ok(verified_script)
}

/// Verifies a module & its dependencies.
fn do_verify_module(module: CompiledModule, deps: &[VerifiedModule]) -> Result<VerifiedModule> {
    let verified_module =
        VerifiedModule::new(module).map_err(|(_, errs)| ErrorKind::VerificationFailure(errs))?;
    let errs = verify_module_dependencies(&verified_module, deps);
    if !errs.is_empty() {
        return Err(ErrorKind::VerificationFailure(errs).into());
    }
    Ok(verified_module)
}

/// A set of common parameters required to create transactions.
struct TransactionParameters<'a> {
    pub sender_addr: AccountAddress,
    pub pubkey: &'a Ed25519PublicKey,
    pub privkey: &'a Ed25519PrivateKey,
    pub sequence_number: u64,
    pub max_gas_amount: u64,
    pub gas_unit_price: u64,
    pub expiration_time: Duration,
}

/// Gets the transaction parameters from the current execution environment and the config.
fn get_transaction_parameters<'a>(
    exec: &'a FakeExecutor,
    config: &'a TransactionConfig,
) -> TransactionParameters<'a> {
    let account_resource = exec.read_account_resource(config.sender).unwrap();

    TransactionParameters {
        sender_addr: *config.sender.address(),
        pubkey: &config.sender.pubkey,
        privkey: &config.sender.privkey,
        sequence_number: config
            .sequence_number
            .unwrap_or_else(|| account_resource.sequence_number()),
        max_gas_amount: config.max_gas.unwrap_or_else(|| {
            std::cmp::min(
                MAXIMUM_NUMBER_OF_GAS_UNITS.get(),
                account_resource.balance(),
            )
        }),
        gas_unit_price: 1,
        expiration_time: Duration::from_secs(u64::max_value()),
    }
}

/// Creates and signs a script transaction.
fn make_script_transaction(
    exec: &FakeExecutor,
    config: &TransactionConfig,
    script: CompiledScript,
    receiver: Option<(&Account, u64)>,
) -> Result<SignedTransaction> {
    let mut blob = vec![];
    script.serialize(&mut blob)?;
    let script = TransactionScript::new(blob, config.args.clone());

<<<<<<< HEAD
    let account_resource = exec.read_account_resource(&account).unwrap();
    let txn = match receiver {
        //TODO support channel sequence number
        Some((receiver, channel_sequence_number)) => {
            let body = ChannelScriptBody::new(
                channel_sequence_number,
                WriteSet::default(),
                *receiver.address(),
                script,
            );
            let payload = body.sign(&receiver.privkey, receiver.pubkey.clone());
            let txn = RawTransaction::new_channel(
                *account.address(),
                account_resource.sequence_number(),
                payload,
                std::cmp::min(
                    MAXIMUM_NUMBER_OF_GAS_UNITS.get(),
                    account_resource.balance(),
                ),
                1,
                Duration::from_secs(u64::max_value()),
            )
            .sign(&account.privkey, account.pubkey.clone())?
            .into_inner();
            txn
        }
        None => RawTransaction::new_script(
            *account.address(),
            config
                .sequence_number
                .unwrap_or_else(|| account_resource.sequence_number()),
            script,
            config.max_gas.unwrap_or_else(|| {
                std::cmp::min(
                    MAXIMUM_NUMBER_OF_GAS_UNITS.get(),
                    account_resource.balance(),
                )
            }),
            1,
            Duration::from_secs(u64::max_value()),
        )
        .sign(&account.privkey, account.pubkey.clone())?
        .into_inner(),
    };
    Ok(txn)
=======
    let params = get_transaction_parameters(exec, config);
    Ok(RawTransaction::new_script(
        params.sender_addr,
        params.sequence_number,
        script,
        params.max_gas_amount,
        params.gas_unit_price,
        params.expiration_time,
    )
    .sign(params.privkey, params.pubkey.clone())?
    .into_inner())
>>>>>>> 7cbaa103
}

/// Creates and signs a module transaction.
fn make_module_transaction(
    exec: &FakeExecutor,
    config: &TransactionConfig,
    module: CompiledModule,
) -> Result<SignedTransaction> {
    let mut blob = vec![];
    module.serialize(&mut blob)?;
    let module = TransactionModule::new(blob);

    let params = get_transaction_parameters(exec, config);
    Ok(RawTransaction::new_module(
        params.sender_addr,
        params.sequence_number,
        module,
        params.max_gas_amount,
        params.gas_unit_price,
        params.expiration_time,
    )
    .sign(params.privkey, params.pubkey.clone())?
    .into_inner())
}

/// Runs a single transaction using the fake executor.
fn run_transaction(
    exec: &mut FakeExecutor,
    transaction: SignedTransaction,
) -> Result<TransactionOutput> {
    let mut outputs = exec.execute_block(vec![transaction]);
    if outputs.len() == 1 {
        let output = outputs.pop().unwrap();
        match output.status() {
            TransactionStatus::Keep(status) => {
                exec.apply_write_set(output.write_set());
                if status.major_status == StatusCode::EXECUTED {
                    Ok(output)
                } else {
                    Err(ErrorKind::VMExecutionFailure(output).into())
                }
            }
            TransactionStatus::Discard(_) => Err(ErrorKind::DiscardedTransaction(output).into()),
        }
    } else {
        unreachable!("transaction outputs size mismatch")
    }
}

/// Serializes the script then deserializes it.
fn serialize_and_deserialize_script(script: &CompiledScript) -> Result<()> {
    let mut script_blob = vec![];
    script.serialize(&mut script_blob)?;
    let deserialized_script = CompiledScript::deserialize(&script_blob)?;

    if *script != deserialized_script {
        return Err(ErrorKind::Other(
            "deserialized script different from original one".to_string(),
        )
        .into());
    }

    Ok(())
}

/// Serializes the module then deserializes it.
fn serialize_and_deserialize_module(module: &CompiledModule) -> Result<()> {
    let mut module_blob = vec![];
    module.serialize(&mut module_blob)?;
    let deserialized_module = CompiledModule::deserialize(&module_blob)?;

    if *module != deserialized_module {
        return Err(ErrorKind::Other(
            "deserialized module different from original one".to_string(),
        )
        .into());
    }

    Ok(())
}

fn eval_transaction(
    exec: &mut FakeExecutor,
    deps: &mut Vec<VerifiedModule>,
    idx: usize,
    transaction: &Transaction,
    log: &mut EvaluationLog,
) -> Result<Status> {
<<<<<<< HEAD
    // get the account of the sender
    let account = config
        .get_account_for_name(&transaction.config.sender)
        .unwrap();
    let addr = account.address();

    let receiver = transaction
        .config
        .receiver
        .as_ref()
        .and_then(|receiver| config.accounts.get(receiver))
        .and_then(|receiver_account| {
            let access_path = AccessPath::channel_resource_access_path(
                *account.address(),
                *receiver_account.address(),
                channel_account_struct_tag(),
            );
            let channel_sequence_number = exec
                .read_from_access_path(&access_path)
                .map(|bytes| {
                    ChannelAccountResource::make_from(bytes)
                        .unwrap()
                        .channel_sequence_number()
                })
                .unwrap_or(0);
            Some((receiver_account.account(), channel_sequence_number))
        });

    // start processing a new transaction
    // insert a barrier in the output
=======
    /// Unwrap the given results. Upon failure, logs the error and aborts.
    macro_rules! unwrap_or_abort {
        ($res: expr) => {{
            match $res {
                Ok(r) => r,
                Err(e) => {
                    log.append(EvaluationOutput::Error(Box::new(e)));
                    return Ok(Status::Failure);
                }
            }
        }};
    }

    let sender_addr = *transaction.config.sender.address();

    // Start processing a new transaction.
>>>>>>> 7cbaa103
    log.append(EvaluationOutput::Transaction(idx));

    // stage 1: parse the script/module
    if transaction.config.is_stage_disabled(Stage::Parser) {
        return Ok(Status::Success);
    }
    log.append(EvaluationOutput::Stage(Stage::Parser));
    let parsed_script_or_module = unwrap_or_abort!(parse_script_or_module(&transaction.input));
    log.append(EvaluationOutput::Output(Box::new(OutputType::Ast(
        parsed_script_or_module.clone(),
    ))));

    match parsed_script_or_module {
        ScriptOrModule::Script(parsed_script) => {
            // stage 2: compile the script
            if transaction.config.is_stage_disabled(Stage::Compiler) {
                return Ok(Status::Success);
            }
            log.append(EvaluationOutput::Stage(Stage::Compiler));

            let compiled_script =
                unwrap_or_abort!(compile_script(sender_addr, parsed_script, &*deps)).0;
            log.append(EvaluationOutput::Output(Box::new(
                OutputType::CompiledScript(compiled_script.clone()),
            )));

            // stage 3: verify the script
            if transaction.config.is_stage_disabled(Stage::Verifier) {
                return Ok(Status::Success);
            }
            log.append(EvaluationOutput::Stage(Stage::Verifier));
            let compiled_script =
                unwrap_or_abort!(do_verify_script(compiled_script, &*deps)).into_inner();

            // stage 4: serializer round trip
            if !transaction.config.is_stage_disabled(Stage::Serializer) {
                log.append(EvaluationOutput::Stage(Stage::Serializer));
                unwrap_or_abort!(serialize_and_deserialize_script(&compiled_script));
            }

            // stage 5: execute the script
            if transaction.config.is_stage_disabled(Stage::Runtime) {
                return Ok(Status::Success);
            }
            log.append(EvaluationOutput::Stage(Stage::Runtime));
<<<<<<< HEAD
            let script_transaction = make_script_transaction(
                &exec,
                account,
                &transaction.config,
                compiled_script,
                receiver,
            )?;
            let txn_output = unwrap_or_abort!(run_transaction(exec, script_transaction), log);
=======
            let script_transaction =
                make_script_transaction(&exec, &transaction.config, compiled_script)?;
            let txn_output = unwrap_or_abort!(run_transaction(exec, script_transaction));
>>>>>>> 7cbaa103
            log.append(EvaluationOutput::Output(Box::new(
                OutputType::TransactionOutput(txn_output),
            )));
        }
        ScriptOrModule::Module(parsed_module) => {
            // stage 2: compile the module
            if transaction.config.is_stage_disabled(Stage::Compiler) {
                return Ok(Status::Success);
            }
            log.append(EvaluationOutput::Stage(Stage::Compiler));

            let compiled_module =
                unwrap_or_abort!(compile_module(sender_addr, parsed_module, &*deps)).0;
            log.append(EvaluationOutput::Output(Box::new(
                OutputType::CompiledModule(compiled_module.clone()),
            )));

            // module is added to the list of dependencies despite it passes the verifier or
            // not
            deps.push(VerifiedModule::bypass_verifier_DANGEROUS_FOR_TESTING_ONLY(
                compiled_module.clone(),
            ));

            // stage 3: verify the module
            if transaction.config.is_stage_disabled(Stage::Verifier) {
                return Ok(Status::Success);
            }
            log.append(EvaluationOutput::Stage(Stage::Verifier));
            let compiled_module =
                unwrap_or_abort!(do_verify_module(compiled_module, &*deps)).into_inner();

            // stage 4: serializer round trip
            if !transaction.config.is_stage_disabled(Stage::Serializer) {
                log.append(EvaluationOutput::Stage(Stage::Serializer));
                unwrap_or_abort!(serialize_and_deserialize_module(&compiled_module));
            }

            // stage 5: publish the module
            if transaction.config.is_stage_disabled(Stage::Runtime) {
                return Ok(Status::Success);
            }
            log.append(EvaluationOutput::Stage(Stage::Runtime));
            let module_transaction =
                make_module_transaction(&exec, &transaction.config, compiled_module)?;
            let txn_output = unwrap_or_abort!(run_transaction(exec, module_transaction));
            log.append(EvaluationOutput::Output(Box::new(
                OutputType::TransactionOutput(txn_output),
            )));
        }
    }
    Ok(Status::Success)
}

/// Feeds all given transactions through the pipeline and produces an EvaluationLog.
pub fn eval(config: &GlobalConfig, transactions: &[Transaction]) -> Result<EvaluationLog> {
    let mut log = EvaluationLog { outputs: vec![] };

    // Set up a fake executor with the genesis block and create the accounts.
    let mut exec = if config.validator_set.payload().is_empty() {
        // use the default validator set. this uses a precomputed validator set and is cheap
        FakeExecutor::from_genesis_with_options(VMPublishingOption::Open)
    } else {
        // use custom validator set. this requires dynamically generating a new genesis tx and
        // is thus more expensive.
        FakeExecutor::from_validator_set(config.validator_set.clone(), VMPublishingOption::Open)
    };
    for data in config.accounts.values() {
        exec.add_account_data(&data);
    }

    // Get the standard library modules (compiled & verified).
    let mut deps = stdlib_modules().to_vec();

    for (idx, transaction) in transactions.iter().enumerate() {
        let status = eval_transaction(&mut exec, &mut deps, idx, transaction, &mut log)?;
        log.append(EvaluationOutput::Status(status));
    }

    Ok(log)
}<|MERGE_RESOLUTION|>--- conflicted
+++ resolved
@@ -13,17 +13,13 @@
     parser::parse_script_or_module,
 };
 use ir_to_bytecode_syntax::ast::ScriptOrModule;
-<<<<<<< HEAD
-use language_e2e_tests::{account::Account, executor::FakeExecutor};
-use libra_types::access_path::AccessPath;
-use libra_types::channel_account::{channel_account_struct_tag, ChannelAccountResource};
-=======
 use language_e2e_tests::executor::FakeExecutor;
 use libra_config::config::VMPublishingOption;
 use libra_crypto::ed25519::{Ed25519PrivateKey, Ed25519PublicKey};
->>>>>>> 7cbaa103
 use libra_types::{
     account_address::AccountAddress,
+    :access_path::AccessPath,
+    channel_account::{channel_account_struct_tag, ChannelAccountResource},
     transaction::{
         ChannelScriptBody, Module as TransactionModule, RawTransaction,
         Script as TransactionScript, SignedTransaction, TransactionOutput, TransactionStatus,
@@ -240,7 +236,17 @@
     script.serialize(&mut blob)?;
     let script = TransactionScript::new(blob, config.args.clone());
 
-<<<<<<< HEAD
+    let params = get_transaction_parameters(exec, config);
+    Ok(RawTransaction::new_script(
+        params.sender_addr,
+        params.sequence_number,
+        script,
+        params.max_gas_amount,
+        params.gas_unit_price,
+        params.expiration_time,
+    )
+    .sign(params.privkey, params.pubkey.clone())?
+    .into_inner())
     let account_resource = exec.read_account_resource(&account).unwrap();
     let txn = match receiver {
         //TODO support channel sequence number
@@ -286,19 +292,6 @@
         .into_inner(),
     };
     Ok(txn)
-=======
-    let params = get_transaction_parameters(exec, config);
-    Ok(RawTransaction::new_script(
-        params.sender_addr,
-        params.sequence_number,
-        script,
-        params.max_gas_amount,
-        params.gas_unit_price,
-        params.expiration_time,
-    )
-    .sign(params.privkey, params.pubkey.clone())?
-    .into_inner())
->>>>>>> 7cbaa103
 }
 
 /// Creates and signs a module transaction.
@@ -387,13 +380,22 @@
     transaction: &Transaction,
     log: &mut EvaluationLog,
 ) -> Result<Status> {
-<<<<<<< HEAD
-    // get the account of the sender
-    let account = config
-        .get_account_for_name(&transaction.config.sender)
-        .unwrap();
-    let addr = account.address();
-
+    /// Unwrap the given results. Upon failure, logs the error and aborts.
+    macro_rules! unwrap_or_abort {
+        ($res: expr) => {{
+            match $res {
+                Ok(r) => r,
+                Err(e) => {
+                    log.append(EvaluationOutput::Error(Box::new(e)));
+                    return Ok(Status::Failure);
+                }
+            }
+        }};
+    }
+
+    let sender_addr = *transaction.config.sender.address();
+
+    // Start processing a new transaction.
     let receiver = transaction
         .config
         .receiver
@@ -418,24 +420,6 @@
 
     // start processing a new transaction
     // insert a barrier in the output
-=======
-    /// Unwrap the given results. Upon failure, logs the error and aborts.
-    macro_rules! unwrap_or_abort {
-        ($res: expr) => {{
-            match $res {
-                Ok(r) => r,
-                Err(e) => {
-                    log.append(EvaluationOutput::Error(Box::new(e)));
-                    return Ok(Status::Failure);
-                }
-            }
-        }};
-    }
-
-    let sender_addr = *transaction.config.sender.address();
-
-    // Start processing a new transaction.
->>>>>>> 7cbaa103
     log.append(EvaluationOutput::Transaction(idx));
 
     // stage 1: parse the script/module
@@ -481,20 +465,9 @@
                 return Ok(Status::Success);
             }
             log.append(EvaluationOutput::Stage(Stage::Runtime));
-<<<<<<< HEAD
-            let script_transaction = make_script_transaction(
-                &exec,
-                account,
-                &transaction.config,
-                compiled_script,
-                receiver,
-            )?;
-            let txn_output = unwrap_or_abort!(run_transaction(exec, script_transaction), log);
-=======
             let script_transaction =
-                make_script_transaction(&exec, &transaction.config, compiled_script)?;
+                make_script_transaction(&exec, &transaction.config, compiled_script, receiver)?;
             let txn_output = unwrap_or_abort!(run_transaction(exec, script_transaction));
->>>>>>> 7cbaa103
             log.append(EvaluationOutput::Output(Box::new(
                 OutputType::TransactionOutput(txn_output),
             )));
