// Copyright (c) The Libra Core Contributors
// SPDX-License-Identifier: Apache-2.0

use crate::{config::global::Config as GlobalConfig, errors::*, evaluator::Stage};
use libra_types::transaction::{parse_as_transaction_argument, TransactionArgument};
use std::{collections::BTreeSet, str::FromStr};

/// A partially parsed transaction argument.
#[derive(Debug)]
pub enum Argument {
    AddressOf(String),
    SelfContained(TransactionArgument),
}

impl FromStr for Argument {
    type Err = Error;

    fn from_str(s: &str) -> Result<Self> {
        if let Ok(arg) = parse_as_transaction_argument(s) {
            return Ok(Argument::SelfContained(arg));
        }
        if s.starts_with("{{") && s.ends_with("}}") {
            return Ok(Argument::AddressOf(s[2..s.len() - 2].to_string()));
        }
        Err(ErrorKind::Other(format!("failed to parse '{}' as argument", s)).into())
    }
}

/// A raw entry extracted from the input. Used to build a transaction config table.
#[derive(Debug)]
pub enum Entry {
    DisableStages(Vec<Stage>),
    Sender(String),
    Arguments(Vec<Argument>),
<<<<<<< HEAD
    Receiver(String),
=======
    MaxGas(u64),
    SequenceNumber(u64),
>>>>>>> 1c21c42d
}

impl FromStr for Entry {
    type Err = Error;

    fn from_str(s: &str) -> Result<Self> {
        let s = s.split_whitespace().collect::<String>();
        if !s.starts_with("//!") {
            return Err(
                ErrorKind::Other("txn config entry must start with //!".to_string()).into(),
            );
        }
        let s = s[3..].trim_start();
        if s.starts_with("sender:") {
            let s = s[7..].trim_start().trim_end();
            if s.is_empty() {
                return Err(ErrorKind::Other("sender cannot be empty".to_string()).into());
            }
            return Ok(Entry::Sender(s.to_ascii_lowercase()));
        }
        if s.starts_with("receiver:") {
            let s = s[9..].trim_start().trim_end();
            if s.is_empty() {
                return Err(ErrorKind::Other("receiver cannot be empty".to_string()).into());
            }
            return Ok(Entry::Receiver(s.to_ascii_lowercase()));
        }
        if s.starts_with("args:") {
            let res: Result<Vec<_>> = s[5..]
                .split(',')
                .map(|s| s.trim())
                .filter(|s| !s.is_empty())
                .map(|s| s.parse::<Argument>())
                .collect();
            return Ok(Entry::Arguments(res?));
        }
        if s.starts_with("no-run:") {
            let res: Result<Vec<_>> = s[7..]
                .split(',')
                .map(|s| s.trim())
                .filter(|s| !s.is_empty())
                .map(|s| s.parse::<Stage>())
                .collect();
            return Ok(Entry::DisableStages(res?));
        }
        if s.starts_with("max-gas:") {
            return Ok(Entry::MaxGas(s[8..].parse::<u64>()?));
        }
        if s.starts_with("sequence-number:") {
            return Ok(Entry::SequenceNumber(s[16..].parse::<u64>()?));
        }
        Err(ErrorKind::Other(format!(
            "failed to parse '{}' as transaction config entry",
            s
        ))
        .into())
    }
}

/// Checks whether a line denotes the start of a new transaction.
pub fn is_new_transaction(s: &str) -> bool {
    let s = s.trim();
    if !s.starts_with("//!") {
        return false;
    }
    s[3..].trim_start() == "new-transaction"
}

impl Entry {
    pub fn try_parse(s: &str) -> Result<Option<Self>> {
        if s.starts_with("//!") {
            Ok(Some(s.parse::<Entry>()?))
        } else {
            Ok(None)
        }
    }
}

/// A table of options specific to one transaction, fine tweaking how the transaction
/// is handled by the testing infra.
#[derive(Debug)]
pub struct Config {
    pub disabled_stages: BTreeSet<Stage>,
    pub sender: String,
    pub args: Vec<TransactionArgument>,
<<<<<<< HEAD
    pub receiver: Option<String>,
=======
    pub max_gas: Option<u64>,
    pub sequence_number: Option<u64>,
>>>>>>> 1c21c42d
}

impl Config {
    /// Builds a transaction config table from raw entries.
    pub fn build(config: &GlobalConfig, entries: &[Entry]) -> Result<Self> {
        let mut disabled_stages = BTreeSet::new();
        let mut sender = None;
        let mut args = None;
<<<<<<< HEAD
        let mut receiver = None;
=======
        let mut max_gas = None;
        let mut sequence_number = None;
>>>>>>> 1c21c42d

        for entry in entries {
            match entry {
                Entry::Sender(name) => match sender {
                    None => {
                        if config.accounts.contains_key(name)
                            || config.genesis_accounts.contains_key(name)
                        {
                            sender = Some(name.to_string())
                        } else {
                            return Err(ErrorKind::Other(format!(
                                "account '{}' does not exist",
                                name
                            ))
                            .into());
                        }
                    }
                    _ => return Err(ErrorKind::Other("sender already set".to_string()).into()),
                },
                Entry::Receiver(name) => match receiver {
                    None => {
                        if config.accounts.contains_key(name) {
                            receiver = Some(name.to_string())
                        } else {
                            return Err(ErrorKind::Other(format!(
                                "account '{}' does not exist",
                                name
                            ))
                            .into());
                        }
                    }
                    _ => return Err(ErrorKind::Other("receiver already set".to_string()).into()),
                },
                Entry::Arguments(raw_args) => match args {
                    None => {
                        args = Some(
                            raw_args
                                .iter()
                                .map(|arg| match arg {
                                    Argument::AddressOf(name) => match config.accounts.get(name) {
                                        Some(data) => {
                                            Ok(TransactionArgument::Address(*data.address()))
                                        }
                                        None => Err(ErrorKind::Other(format!(
                                            "account '{}' does not exist",
                                            name
                                        ))
                                        .into()),
                                    },
                                    Argument::SelfContained(arg) => Ok(arg.clone()),
                                })
                                .collect::<Result<Vec<_>>>()?,
                        );
                    }
                    _ => {
                        return Err(ErrorKind::Other(
                            "transaction arguments already set".to_string(),
                        )
                        .into())
                    }
                },
                Entry::DisableStages(stages) => {
                    for stage in stages {
                        if !disabled_stages.insert(*stage) {
                            return Err(ErrorKind::Other(format!(
                                "duplicate stage '{:?}' in black list",
                                stage
                            ))
                            .into());
                        }
                    }
                }
                Entry::MaxGas(n) => match max_gas {
                    None => max_gas = Some(*n),
                    Some(_) => {
                        return Err(
                            ErrorKind::Other("max gas amount already set".to_string()).into()
                        )
                    }
                },
                Entry::SequenceNumber(sn) => match sequence_number {
                    None => sequence_number = Some(*sn),
                    Some(_) => {
                        return Err(
                            ErrorKind::Other("sequence number already set".to_string()).into()
                        )
                    }
                },
            }
        }

        Ok(Config {
            disabled_stages,
            sender: sender.unwrap_or_else(|| "default".to_string()),
            args: args.unwrap_or_else(|| vec![]),
<<<<<<< HEAD
            receiver,
=======
            max_gas,
            sequence_number,
>>>>>>> 1c21c42d
        })
    }

    #[inline]
    pub fn is_stage_disabled(&self, stage: Stage) -> bool {
        self.disabled_stages.contains(&stage)
    }
}<|MERGE_RESOLUTION|>--- conflicted
+++ resolved
@@ -32,12 +32,9 @@
     DisableStages(Vec<Stage>),
     Sender(String),
     Arguments(Vec<Argument>),
-<<<<<<< HEAD
-    Receiver(String),
-=======
     MaxGas(u64),
     SequenceNumber(u64),
->>>>>>> 1c21c42d
+    Receiver(String),
 }
 
 impl FromStr for Entry {
@@ -123,12 +120,9 @@
     pub disabled_stages: BTreeSet<Stage>,
     pub sender: String,
     pub args: Vec<TransactionArgument>,
-<<<<<<< HEAD
-    pub receiver: Option<String>,
-=======
     pub max_gas: Option<u64>,
     pub sequence_number: Option<u64>,
->>>>>>> 1c21c42d
+    pub receiver: Option<String>,
 }
 
 impl Config {
@@ -137,12 +131,9 @@
         let mut disabled_stages = BTreeSet::new();
         let mut sender = None;
         let mut args = None;
-<<<<<<< HEAD
-        let mut receiver = None;
-=======
         let mut max_gas = None;
         let mut sequence_number = None;
->>>>>>> 1c21c42d
+        let mut receiver = None;
 
         for entry in entries {
             match entry {
@@ -238,12 +229,9 @@
             disabled_stages,
             sender: sender.unwrap_or_else(|| "default".to_string()),
             args: args.unwrap_or_else(|| vec![]),
-<<<<<<< HEAD
-            receiver,
-=======
             max_gas,
             sequence_number,
->>>>>>> 1c21c42d
+            receiver,
         })
     }
 
