// Copyright (c) The Libra Core Contributors
// SPDX-License-Identifier: Apache-2.0

use crate::{
    config::{global::Config as GlobalConfig, strip},
    errors::*,
    evaluator::Stage,
};
use language_e2e_tests::account::Account;
use libra_types::transaction::{parse_as_transaction_argument, TransactionArgument};
use std::{collections::BTreeSet, str::FromStr};

/// A partially parsed transaction argument.
#[derive(Debug)]
pub enum Argument {
    AddressOf(String),
    SelfContained(TransactionArgument),
}

impl FromStr for Argument {
    type Err = Error;

    fn from_str(s: &str) -> Result<Self> {
        if let Ok(arg) = parse_as_transaction_argument(s) {
            return Ok(Argument::SelfContained(arg));
        }
        if s.starts_with("{{") && s.ends_with("}}") {
            return Ok(Argument::AddressOf(s[2..s.len() - 2].to_string()));
        }
        Err(ErrorKind::Other(format!("failed to parse '{}' as argument", s)).into())
    }
}

/// A raw entry extracted from the input. Used to build a transaction config table.
#[derive(Debug)]
pub enum Entry {
    DisableStages(Vec<Stage>),
    Sender(String),
    Arguments(Vec<Argument>),
    MaxGas(u64),
    SequenceNumber(u64),
    Receiver(String),
}

impl FromStr for Entry {
    type Err = Error;

    fn from_str(s: &str) -> Result<Self> {
        let s = s.split_whitespace().collect::<String>();
        let s = strip(&s, "//!")
            .ok_or_else(|| ErrorKind::Other("txn config entry must start with //!".to_string()))?
            .trim_start();

        if let Some(s) = strip(s, "sender:") {
            if s.is_empty() {
                return Err(ErrorKind::Other("sender cannot be empty".to_string()).into());
            }
            return Ok(Entry::Sender(s.to_ascii_lowercase()));
        }
<<<<<<< HEAD
        if s.starts_with("receiver:") {
            let s = s[9..].trim_start().trim_end();
            if s.is_empty() {
                return Err(ErrorKind::Other("receiver cannot be empty".to_string()).into());
            }
            return Ok(Entry::Receiver(s.to_ascii_lowercase()));
        }
        if s.starts_with("args:") {
            let res: Result<Vec<_>> = s[5..]
=======
        if let Some(s) = strip(s, "args:") {
            let res: Result<Vec<_>> = s
>>>>>>> 7cbaa103
                .split(',')
                .map(|s| s.trim())
                .filter(|s| !s.is_empty())
                .map(|s| s.parse::<Argument>())
                .collect();
            return Ok(Entry::Arguments(res?));
        }
        if let Some(s) = strip(s, "no-run:") {
            let res: Result<Vec<_>> = s
                .split(',')
                .map(|s| s.trim())
                .filter(|s| !s.is_empty())
                .map(|s| s.parse::<Stage>())
                .collect();
            return Ok(Entry::DisableStages(res?));
        }
        if let Some(s) = strip(s, "max-gas:") {
            return Ok(Entry::MaxGas(s.parse::<u64>()?));
        }
        if let Some(s) = strip(s, "sequence-number:") {
            return Ok(Entry::SequenceNumber(s.parse::<u64>()?));
        }
        Err(ErrorKind::Other(format!(
            "failed to parse '{}' as transaction config entry",
            s
        ))
        .into())
    }
}

/// Checks whether a line denotes the start of a new transaction.
pub fn is_new_transaction(s: &str) -> bool {
    let s = s.trim();
    if !s.starts_with("//!") {
        return false;
    }
    s[3..].trim_start() == "new-transaction"
}

impl Entry {
    pub fn try_parse(s: &str) -> Result<Option<Self>> {
        if s.starts_with("//!") {
            Ok(Some(s.parse::<Entry>()?))
        } else {
            Ok(None)
        }
    }
}

/// A table of options specific to one transaction, fine tweaking how the transaction
/// is handled by the testing infra.
#[derive(Debug)]
pub struct Config<'a> {
    pub disabled_stages: BTreeSet<Stage>,
    pub sender: &'a Account,
    pub args: Vec<TransactionArgument>,
    pub max_gas: Option<u64>,
    pub sequence_number: Option<u64>,
    pub receiver: Option<String>,
}

impl<'a> Config<'a> {
    /// Builds a transaction config table from raw entries.
    pub fn build(config: &'a GlobalConfig, entries: &[Entry]) -> Result<Self> {
        let mut disabled_stages = BTreeSet::new();
        let mut sender = None;
        let mut args = None;
        let mut max_gas = None;
        let mut sequence_number = None;
        let mut receiver = None;

        for entry in entries {
            match entry {
                Entry::Sender(name) => match sender {
                    None => sender = Some(config.get_account_for_name(name)?),
                    _ => return Err(ErrorKind::Other("sender already set".to_string()).into()),
                },
                Entry::Receiver(name) => match receiver {
                    None => {
                        if config.accounts.contains_key(name) {
                            receiver = Some(name.to_string())
                        } else {
                            return Err(ErrorKind::Other(format!(
                                "account '{}' does not exist",
                                name
                            ))
                            .into());
                        }
                    }
                    _ => return Err(ErrorKind::Other("receiver already set".to_string()).into()),
                },
                Entry::Arguments(raw_args) => match args {
                    None => {
                        args = Some(
                            raw_args
                                .iter()
                                .map(|arg| match arg {
                                    Argument::AddressOf(name) => Ok(TransactionArgument::Address(
                                        *config.get_account_for_name(name)?.address(),
                                    )),
                                    Argument::SelfContained(arg) => Ok(arg.clone()),
                                })
                                .collect::<Result<Vec<_>>>()?,
                        );
                    }
                    _ => {
                        return Err(ErrorKind::Other(
                            "transaction arguments already set".to_string(),
                        )
                        .into())
                    }
                },
                Entry::DisableStages(stages) => {
                    for stage in stages {
                        if !disabled_stages.insert(*stage) {
                            return Err(ErrorKind::Other(format!(
                                "duplicate stage '{:?}' in black list",
                                stage
                            ))
                            .into());
                        }
                    }
                }
                Entry::MaxGas(n) => match max_gas {
                    None => max_gas = Some(*n),
                    Some(_) => {
                        return Err(
                            ErrorKind::Other("max gas amount already set".to_string()).into()
                        )
                    }
                },
                Entry::SequenceNumber(sn) => match sequence_number {
                    None => sequence_number = Some(*sn),
                    Some(_) => {
                        return Err(
                            ErrorKind::Other("sequence number already set".to_string()).into()
                        )
                    }
                },
            }
        }

        Ok(Self {
            disabled_stages,
            sender: sender.unwrap_or_else(|| config.accounts.get("default").unwrap().account()),
            args: args.unwrap_or_else(|| vec![]),
            max_gas,
            sequence_number,
            receiver,
        })
    }

    #[inline]
    pub fn is_stage_disabled(&self, stage: Stage) -> bool {
        self.disabled_stages.contains(&stage)
    }
}<|MERGE_RESOLUTION|>--- conflicted
+++ resolved
@@ -57,7 +57,6 @@
             }
             return Ok(Entry::Sender(s.to_ascii_lowercase()));
         }
-<<<<<<< HEAD
         if s.starts_with("receiver:") {
             let s = s[9..].trim_start().trim_end();
             if s.is_empty() {
@@ -65,12 +64,8 @@
             }
             return Ok(Entry::Receiver(s.to_ascii_lowercase()));
         }
-        if s.starts_with("args:") {
-            let res: Result<Vec<_>> = s[5..]
-=======
         if let Some(s) = strip(s, "args:") {
             let res: Result<Vec<_>> = s
->>>>>>> 7cbaa103
                 .split(',')
                 .map(|s| s.trim())
                 .filter(|s| !s.is_empty())
