--- conflicted
+++ resolved
@@ -93,13 +93,8 @@
 }
 
 /// Represents ledger counter values at a certain version.
-<<<<<<< HEAD
-#[derive(Clone, Eq, PartialEq, Debug)]
+#[derive(Clone, Eq, PartialEq, Debug, Serialize, Deserialize)]
 pub struct LedgerCounters {
-=======
-#[derive(Clone, Eq, PartialEq, Debug, Serialize, Deserialize)]
-pub(crate) struct LedgerCounters {
->>>>>>> 7cbaa103
     counters: InnerLedgerCounters,
 }
 
