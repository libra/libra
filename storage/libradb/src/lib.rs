// Copyright (c) The Libra Core Contributors
// SPDX-License-Identifier: Apache-2.0

#![forbid(unsafe_code)]

//! This crate provides [`LibraDB`] which represents physical storage of the core Libra data
//! structures.
//!
//! It relays read/write operations on the physical storage via [`schemadb`] to the underlying
//! Key-Value storage system, and implements libra data structures on top of it.

// Used in other crates for testing.
pub mod mock_genesis;
// Used in this and other crates for testing.
#[cfg(any(test, feature = "fuzzing"))]
pub mod test_helper;

pub mod errors;
pub mod schema;

mod block_index_store;
mod change_set;
mod event_store;
mod ledger_counters;
mod ledger_store;
mod pruner;
mod state_store;
mod system_store;
mod transaction_store;

#[cfg(test)]
mod libradb_test;

use crate::{
    block_index_store::BlockIndexStore,
    change_set::{ChangeSet, SealedChangeSet},
    errors::LibraDbError,
    event_store::EventStore,
    ledger_counters::LedgerCounters,
    ledger_store::LedgerStore,
    pruner::Pruner,
    schema::*,
    state_store::StateStore,
    system_store::SystemStore,
    transaction_store::TransactionStore,
};
use anyhow::{bail, ensure, format_err, Result};
use itertools::{izip, zip_eq};
use lazy_static::lazy_static;
use libra_crypto::hash::{CryptoHash, HashValue};
use libra_logger::prelude::*;
use libra_metrics::OpMetrics;
use libra_types::account_config::channel_global_events_address;
use libra_types::block_index::BlockIndex;
use libra_types::channel::{
    channel_global_events_resource_path, channel_resource_path, ChannelGlobalEventsResource,
    ChannelResource,
};
use libra_types::{
    access_path::AccessPath,
    account_address::AccountAddress,
    account_config::AccountResource,
    account_state_blob::{AccountStateBlob, AccountStateWithProof},
    contract_event::EventWithProof,
    crypto_proxies::{LedgerInfoWithSignatures, ValidatorChangeEventWithProof},
    get_with_proof::{RequestItem, ResponseItem},
    proof::{
        AccountStateProof, AccumulatorConsistencyProof, EventProof, SparseMerkleProof,
        TransactionListProof, TransactionProof,
    },
    transaction::{
        TransactionInfo, TransactionListWithProof, TransactionToCommit, TransactionWithProof,
        Version,
    },
};
use schemadb::{ColumnFamilyOptions, ColumnFamilyOptionsMap, DB, DEFAULT_CF_NAME};
use std::collections::BTreeMap;
use std::convert::TryFrom;
use std::{convert::TryInto, iter::Iterator, path::Path, sync::Arc, time::Instant};
use storage_proto::StartupInfo;
use storage_proto::TreeState;

lazy_static! {
    static ref OP_COUNTER: OpMetrics = OpMetrics::new_and_registered("storage");
}

const MAX_LIMIT: u64 = 1000;
const MAX_REQUEST_ITEMS: u64 = 100;

fn error_if_too_many_requested(num_requested: u64, max_allowed: u64) -> Result<()> {
    if num_requested > max_allowed {
        Err(LibraDbError::TooManyRequested(num_requested, max_allowed).into())
    } else {
        Ok(())
    }
}

/// This holds a handle to the underlying DB responsible for physical storage and provides APIs for
/// access to the core Libra data structures.
pub struct LibraDB {
    db: Arc<DB>,
    ledger_store: LedgerStore,
    transaction_store: TransactionStore,
    state_store: StateStore,
    event_store: EventStore,
    system_store: SystemStore,
    block_index_store: BlockIndexStore,
    pruner: Pruner,
}

impl LibraDB {
    /// Config parameter for the pruner.
    const NUM_HISTORICAL_VERSIONS_TO_KEEP: u64 = 1_000_000;

    /// This creates an empty LibraDB instance on disk or opens one if it already exists.
    pub fn new<P: AsRef<Path> + Clone>(db_root_path: P) -> Self {
        let cf_opts_map: ColumnFamilyOptionsMap = [
            (
                /* LedgerInfo CF = */ DEFAULT_CF_NAME,
                ColumnFamilyOptions::default(),
            ),
            (EPOCH_BY_VERSION_CF_NAME, ColumnFamilyOptions::default()),
            (EVENT_ACCUMULATOR_CF_NAME, ColumnFamilyOptions::default()),
            (EVENT_BY_KEY_CF_NAME, ColumnFamilyOptions::default()),
            (EVENT_CF_NAME, ColumnFamilyOptions::default()),
            (
                JELLYFISH_MERKLE_NODE_CF_NAME,
                ColumnFamilyOptions::default(),
            ),
            (LEDGER_HISTORY_CF_NAME, ColumnFamilyOptions::default()),
            (LEDGER_COUNTERS_CF_NAME, ColumnFamilyOptions::default()),
            (STALE_NODE_INDEX_CF_NAME, ColumnFamilyOptions::default()),
            (TRANSACTION_CF_NAME, ColumnFamilyOptions::default()),
            (
                TRANSACTION_ACCUMULATOR_CF_NAME,
                ColumnFamilyOptions::default(),
            ),
            (
                TRANSACTION_BY_ACCOUNT_CF_NAME,
                ColumnFamilyOptions::default(),
            ),
            (TRANSACTION_INFO_CF_NAME, ColumnFamilyOptions::default()),
<<<<<<< HEAD
            (VALIDATOR_CF_NAME, ColumnFamilyOptions::default()),
            (BLOCK_INDEX_CF_NAME, ColumnFamilyOptions::default()),
=======
>>>>>>> f6051ba8
        ]
        .iter()
        .cloned()
        .collect();

        let path = db_root_path.as_ref().join("libradb");
        let instant = Instant::now();
        let db = Arc::new(DB::open(path.clone(), cf_opts_map).expect("LibraDB open failed"));

        info!(
            "Opened LibraDB at {:?} in {} ms",
            path,
            instant.elapsed().as_millis()
        );

        LibraDB {
            db: Arc::clone(&db),
            event_store: EventStore::new(Arc::clone(&db)),
            ledger_store: LedgerStore::new(Arc::clone(&db)),
            state_store: StateStore::new(Arc::clone(&db)),
            transaction_store: TransactionStore::new(Arc::clone(&db)),
            system_store: SystemStore::new(Arc::clone(&db)),
            block_index_store: BlockIndexStore::new(Arc::clone(&db)),
            pruner: Pruner::new(Arc::clone(&db), Self::NUM_HISTORICAL_VERSIONS_TO_KEEP),
        }
    }

    // ================================== Public API ==================================
    /// Returns the account state corresponding to the given version and account address with proof
    /// based on `ledger_version`
    fn get_account_state_with_proof(
        &self,
        address: AccountAddress,
        version: Version,
        ledger_version: Version,
    ) -> Result<AccountStateWithProof> {
        ensure!(
            version <= ledger_version,
            "The queried version {} should be equal to or older than ledger version {}.",
            version,
            ledger_version
        );
        let latest_version = self.get_latest_version()?;
        ensure!(
            ledger_version <= latest_version,
            "The ledger version {} is greater than the latest version currently in ledger: {}",
            ledger_version,
            latest_version
        );

        let (txn_info, txn_info_accumulator_proof) = self
            .ledger_store
            .get_transaction_info_with_proof(version, ledger_version)?;
        let (account_state_blob, sparse_merkle_proof) = self
            .state_store
            .get_account_state_with_proof_by_version(address, version)?;
        Ok(AccountStateWithProof::new(
            version,
            account_state_blob,
            AccountStateProof::new(txn_info_accumulator_proof, txn_info, sparse_merkle_proof),
        ))
    }

    /// Returns events specified by `query_path` with sequence number in range designated by
    /// `start_seq_num`, `ascending` and `limit`. If ascending is true this query will return up to
    /// `limit` events that were emitted after `start_event_seq_num`. Otherwise, it will return up
    /// to `limit` events in the reverse order. Both cases are inclusive.
    fn get_events_by_query_path(
        &self,
        query_path: &AccessPath,
        start_seq_num: u64,
        ascending: bool,
        limit: u64,
        ledger_version: Version,
    ) -> Result<(Vec<EventWithProof>, AccountStateWithProof)> {
        error_if_too_many_requested(limit, MAX_LIMIT)?;

        let get_latest = !ascending && start_seq_num == u64::max_value();
        let account_state =
            self.get_account_state_with_proof(query_path.address, ledger_version, ledger_version)?;
        let (account_resource, account_state_tree) = if let Some(account_blob) = &account_state.blob
        {
            (
                AccountResource::make_from(&(&account_blob.try_into()?))?,
                BTreeMap::<Vec<u8>, Vec<u8>>::try_from(account_blob)?,
            )
        } else {
            bail!("Nothing stored under address: {}", query_path.address);
        };
        //TODO(jole) refactor this after Event AccessPath refactor.
        let event_handle = account_resource
            .get_event_handle_by_query_path(&query_path.path)
            .map(|r| r.clone())
            .or_else(|e| {
                let channel_resource_bytes =
                    account_state_tree.get(&channel_resource_path()).ok_or(e)?;
                let channel_resource = ChannelResource::make_from(channel_resource_bytes.to_vec())?;
                channel_resource
                    .get_event_handle_by_query_path(&query_path.path)
                    .map(|r| r.clone())
            })
            .or_else(|e| {
                if query_path.address == channel_global_events_address() {
                    let channel_global_events_resource_bytes = account_state_tree
                        .get(&channel_global_events_resource_path())
                        .ok_or(e)?;
                    let channel_global_events_resource = ChannelGlobalEventsResource::make_from(
                        channel_global_events_resource_bytes.to_vec(),
                    )?;
                    channel_global_events_resource
                        .get_event_handle_by_query_path(&query_path.path)
                        .map(|r| r.clone())
                } else {
                    Err(e)
                }
            })?;
        let event_key = event_handle.key();
        let cursor = if get_latest {
            // Caller wants the latest, figure out the latest seq_num.
            // In the case of no events on that path, use 0 and expect empty result below.
            self.event_store
                .get_latest_sequence_number(ledger_version, event_key)?
                .unwrap_or(0)
        } else {
            start_seq_num
        };

        // Convert requested range and order to a range in ascending order.
        let (first_seq, real_limit) = get_first_seq_num_and_limit(ascending, cursor, limit)?;

        // Query the index.
        let mut event_keys = self.event_store.lookup_events_by_key(
            &event_key,
            first_seq,
            real_limit,
            ledger_version,
        )?;

        // When descending, it's possible that user is asking for something beyond the latest
        // sequence number, in which case we will consider it a bad request and return an empty
        // list.
        // For example, if the latest sequence number is 100, and the caller is asking for 110 to
        // 90, we will get 90 to 100 from the index lookup above. Seeing that the last item
        // is 100 instead of 110 tells us 110 is out of bound.
        if !ascending {
            if let Some((seq_num, _, _)) = event_keys.last() {
                if *seq_num < cursor {
                    event_keys = Vec::new();
                }
            }
        }

        let mut events_with_proof = event_keys
            .into_iter()
            .map(|(seq, ver, idx)| {
                let (event, event_proof) = self
                    .event_store
                    .get_event_with_proof_by_version_and_index(ver, idx)?;
                ensure!(
                    seq == event.sequence_number(),
                    "Index broken, expected seq:{}, actual:{}",
                    seq,
                    event.sequence_number()
                );
                let (txn_info, txn_info_proof) = self
                    .ledger_store
                    .get_transaction_info_with_proof(ver, ledger_version)?;
                let proof = EventProof::new(txn_info_proof, txn_info, event_proof);
                Ok(EventWithProof::new(ver, idx, event, proof))
            })
            .collect::<Result<Vec<_>>>()?;
        if !ascending {
            events_with_proof.reverse();
        }

        // We always need to return the account blob to prove that this is indeed the event that was
        // being queried.
        Ok((events_with_proof, account_state))
    }

    /// Returns a transaction that is the `seq_num`-th one associated with the given account. If
    /// the transaction with given `seq_num` doesn't exist, returns `None`.
    fn get_txn_by_account(
        &self,
        address: AccountAddress,
        seq_num: u64,
        ledger_version: Version,
        fetch_events: bool,
    ) -> Result<Option<TransactionWithProof>> {
        self.transaction_store
            .lookup_transaction_by_account(address, seq_num, ledger_version)?
            .map(|version| self.get_transaction_with_proof(version, ledger_version, fetch_events))
            .transpose()
    }

    /// Gets the latest version number available in the ledger.
    fn get_latest_version(&self) -> Result<Version> {
        Ok(self
            .ledger_store
            .get_latest_ledger_info()?
            .ledger_info()
            .version())
    }

    /// Returns ledger infos reflecting epoch bumps starting with the given epoch.
    pub fn get_epoch_change_ledger_infos(
        &self,
        start_epoch: u64,
    ) -> Result<Vec<LedgerInfoWithSignatures>> {
        self.ledger_store
            .get_epoch_change_ledger_infos(start_epoch, self.get_latest_version()?)
    }

    /// Persist transactions. Called by the executor module when either syncing nodes or committing
    /// blocks during normal operation.
    ///
    /// `first_version` is the version of the first transaction in `txns_to_commit`.
    /// When `ledger_info_with_sigs` is provided, verify that the transaction accumulator root hash
    /// it carries is generated after the `txns_to_commit` are applied.
    /// Note that even if `txns_to_commit` is empty, `frist_version` is checked to be
    /// `ledger_info_with_sigs.ledger_info.version + 1` if `ledger_info_with_sigs` is not `None`.
    pub fn save_transactions(
        &self,
        txns_to_commit: &[TransactionToCommit],
        first_version: Version,
        ledger_info_with_sigs: &Option<LedgerInfoWithSignatures>,
    ) -> Result<()> {
        let num_txns = txns_to_commit.len() as u64;
        // ledger_info_with_sigs could be None if we are doing state synchronization. In this case
        // txns_to_commit should not be empty. Otherwise it is okay to commit empty blocks.
        ensure!(
            ledger_info_with_sigs.is_some() || num_txns > 0,
            "txns_to_commit is empty while ledger_info_with_sigs is None.",
        );

        if let Some(x) = ledger_info_with_sigs {
            let claimed_last_version = x.ledger_info().version();
            ensure!(
                claimed_last_version + 1 == first_version + num_txns,
                "Transaction batch not applicable: first_version {}, num_txns {}, last_version {}",
                first_version,
                num_txns,
                claimed_last_version,
            );
        }

        // Gather db mutations to `batch`.
        let mut cs = ChangeSet::new();

        let new_root_hash = self.save_transactions_impl(txns_to_commit, first_version, &mut cs)?;

        // If expected ledger info is provided, verify result root hash and save the ledger info.
        if let Some(x) = ledger_info_with_sigs {
            let expected_root_hash = x.ledger_info().transaction_accumulator_hash();
            ensure!(
                new_root_hash == expected_root_hash,
                "Root hash calculated doesn't match expected. {:?} vs {:?}",
                new_root_hash,
                expected_root_hash,
            );

            self.ledger_store.put_ledger_info(x, &mut cs)?;
        }

        // Persist.
        let (sealed_cs, counters) = self.seal_change_set(first_version, num_txns, cs)?;
        self.commit(sealed_cs)?;
        // Once everything is successfully persisted, update the latest in-memory ledger info.
        if let Some(x) = ledger_info_with_sigs {
            self.ledger_store.set_latest_ledger_info(x.clone());
        }

        // Only increment counter if commit succeeds and there are at least one transaction written
        // to the storage. That's also when we'd inform the pruner thread to work.
        if num_txns > 0 {
            let last_version = first_version + num_txns - 1;
            OP_COUNTER.inc_by("committed_txns", num_txns as usize);
            OP_COUNTER.set("latest_transaction_version", last_version as usize);
            counters
                .expect("Counters should be bumped with transactions being saved.")
                .bump_op_counters();

            self.pruner.wake(last_version);
        }

        Ok(())
    }

    fn save_transactions_impl(
        &self,
        txns_to_commit: &[TransactionToCommit],
        first_version: u64,
        mut cs: &mut ChangeSet,
    ) -> Result<HashValue> {
        let last_version = first_version + txns_to_commit.len() as u64 - 1;

        // Account state updates. Gather account state root hashes
        let account_state_sets = txns_to_commit
            .iter()
            .map(|txn_to_commit| txn_to_commit.account_states().clone())
            .collect::<Vec<_>>();
        let state_root_hashes =
            self.state_store
                .put_account_state_sets(account_state_sets, first_version, &mut cs)?;

        // Event updates. Gather event accumulator root hashes.
        let event_root_hashes = zip_eq(first_version..=last_version, txns_to_commit)
            .map(|(ver, txn_to_commit)| {
                self.event_store
                    .put_events(ver, txn_to_commit.events(), &mut cs)
            })
            .collect::<Result<Vec<_>>>()?;

        // Transaction updates. Gather transaction hashes.
        zip_eq(first_version..=last_version, txns_to_commit)
            .map(|(ver, txn_to_commit)| {
                self.transaction_store
                    .put_transaction(ver, txn_to_commit.transaction(), &mut cs)
            })
            .collect::<Result<()>>()?;

        // Transaction accumulator updates. Get result root hash.

        let txn_infos = izip!(txns_to_commit, state_root_hashes, event_root_hashes)
            .map(|(t, s, e)| {
                Ok(TransactionInfo::new(
                    t.transaction().hash(),
                    s,
                    e,
                    t.gas_used(),
                    t.major_status(),
                ))
            })
            .collect::<Result<Vec<_>>>()?;
        assert_eq!(txn_infos.len(), txns_to_commit.len());

        let new_root_hash =
            self.ledger_store
                .put_transaction_infos(first_version, &txn_infos, &mut cs)?;

        Ok(new_root_hash)
    }

    /// This backs the `UpdateToLatestLedger` public read API which returns the latest
    /// [`LedgerInfoWithSignatures`] together with items requested and proofs relative to the same
    /// ledger info.
    pub fn update_to_latest_ledger(
        &self,
        client_known_version: Version,
        request_items: Vec<RequestItem>,
    ) -> Result<(
        Vec<ResponseItem>,
        LedgerInfoWithSignatures,
        ValidatorChangeEventWithProof,
        AccumulatorConsistencyProof,
    )> {
        error_if_too_many_requested(request_items.len() as u64, MAX_REQUEST_ITEMS)?;

        // Get the latest ledger info and signatures
        let ledger_info_with_sigs = self.ledger_store.get_latest_ledger_info()?;
        let ledger_info = ledger_info_with_sigs.ledger_info();
        let ledger_version = ledger_info.version();

        // Fulfill all request items
        let response_items = request_items
            .into_iter()
            .map(|request_item| match request_item {
                RequestItem::GetAccountState { address } => Ok(ResponseItem::GetAccountState {
                    account_state_with_proof: self.get_account_state_with_proof(
                        address,
                        ledger_version,
                        ledger_version,
                    )?,
                }),
                RequestItem::GetAccountTransactionBySequenceNumber {
                    account,
                    sequence_number,
                    fetch_events,
                } => {
                    let transaction_with_proof = self.get_txn_by_account(
                        account,
                        sequence_number,
                        ledger_version,
                        fetch_events,
                    )?;

                    let proof_of_current_sequence_number = match transaction_with_proof {
                        Some(_) => None,
                        None => Some(self.get_account_state_with_proof(
                            account,
                            ledger_version,
                            ledger_version,
                        )?),
                    };

                    Ok(ResponseItem::GetAccountTransactionBySequenceNumber {
                        transaction_with_proof,
                        proof_of_current_sequence_number,
                    })
                }

                RequestItem::GetEventsByEventAccessPath {
                    access_path,
                    start_event_seq_num,
                    ascending,
                    limit,
                } => {
                    let (events_with_proof, proof_of_latest_event) = self
                        .get_events_by_query_path(
                            &access_path,
                            start_event_seq_num,
                            ascending,
                            limit,
                            ledger_version,
                        )?;
                    Ok(ResponseItem::GetEventsByEventAccessPath {
                        events_with_proof,
                        proof_of_latest_event,
                    })
                }
                RequestItem::GetTransactions {
                    start_version,
                    limit,
                    fetch_events,
                } => {
                    let txn_list_with_proof =
                        self.get_transactions(start_version, limit, ledger_version, fetch_events)?;

                    Ok(ResponseItem::GetTransactions {
                        txn_list_with_proof,
                    })
                }
            })
            .collect::<Result<Vec<_>>>()?;

        // TODO: cache last epoch change version to avoid a DB access in most cases.
        let client_epoch = self.ledger_store.get_epoch(client_known_version)?;
        let current_epoch = if ledger_info.next_validator_set().is_some() {
            ledger_info.epoch() + 1
        } else {
            ledger_info.epoch()
        };
        let validator_change_proof = if client_epoch < current_epoch {
            self.ledger_store
                .get_epoch_change_ledger_infos(client_epoch, ledger_info.version())?
        } else {
            Vec::new()
        };

        let ledger_consistency_proof = self
            .ledger_store
            .get_consistency_proof(client_known_version, ledger_version)?;

        Ok((
            response_items,
            ledger_info_with_sigs,
            ValidatorChangeEventWithProof::new(validator_change_proof),
            ledger_consistency_proof,
        ))
    }

    // =========================== Libra Core Internal APIs ========================================

    /// Gets an account state by account address, out of the ledger state indicated by the state
    /// Merkle tree root hash.
    ///
    /// This is used by libra core (executor) internally.
    pub fn get_account_state_with_proof_by_version(
        &self,
        address: AccountAddress,
        version: Version,
    ) -> Result<(Option<AccountStateBlob>, SparseMerkleProof)> {
        self.state_store
            .get_account_state_with_proof_by_version(address, version)
    }

    /// Gets information needed from storage during the startup of the executor or state
    /// synchronizer module.
    ///
    /// This is used by the libra core (executor, state synchronizer) internally.
    pub fn get_startup_info(&self) -> Result<Option<StartupInfo>> {
        // Get the latest ledger info. Return None if not bootstrapped.
        let ledger_info_with_sigs = match self.ledger_store.get_latest_ledger_info_option() {
            Some(x) => x,
            None => return Ok(None),
        };

        let latest_tree_state = {
            let (latest_version, txn_info) = self.ledger_store.get_latest_transaction_info()?;
            let account_state_root_hash = txn_info.state_root_hash();
            let ledger_frozen_subtree_hashes = self
                .ledger_store
                .get_ledger_frozen_subtree_hashes(latest_version)?;
            TreeState::new(
                latest_version,
                ledger_frozen_subtree_hashes,
                account_state_root_hash,
            )
        };
        let li_version = ledger_info_with_sigs.ledger_info().version();
        assert!(latest_tree_state.version >= li_version);
        let current_epoch = if ledger_info_with_sigs
            .ledger_info()
            .next_validator_set()
            .is_some()
        {
            ledger_info_with_sigs.ledger_info().epoch() + 1
        } else {
            ledger_info_with_sigs.ledger_info().epoch()
        };
        let ledger_info_with_validators = self
            .get_epoch_change_ledger_infos(current_epoch - 1)?
            .pop()
            .ok_or_else(|| format_err!("ledger info with validators not found"))?;

        let startup_info = if latest_tree_state.version != li_version {
            // We synced to some version ahead of the version of the latest ledger info. Thus, we are still in sync mode.
            let committed_version = li_version;
            let committed_txn_info = self.ledger_store.get_transaction_info(committed_version)?;
            let committed_account_state_root_hash = committed_txn_info.state_root_hash();
            let committed_ledger_frozen_subtree_hashes = self
                .ledger_store
                .get_ledger_frozen_subtree_hashes(committed_version)?;
            StartupInfo {
                ledger_info: ledger_info_with_sigs,
                ledger_info_with_validators,
                committed_tree_state: TreeState::new(
                    committed_version,
                    committed_ledger_frozen_subtree_hashes,
                    committed_account_state_root_hash,
                ),
                synced_tree_state: Some(latest_tree_state),
            }
        } else {
            // The version of the latest ledger info matches other data. So the storage is not in sync mode.
            StartupInfo {
                ledger_info: ledger_info_with_sigs,
                ledger_info_with_validators,
                committed_tree_state: latest_tree_state,
                synced_tree_state: None,
            }
        };

        Ok(Some(startup_info))
    }

    /// Get for pre compute
    pub fn get_history_startup_info_by_block_id(
        &self,
        block_id: &HashValue,
    ) -> Result<Option<StartupInfo>> {
        let ledger_info_with_sigs = match self.ledger_store.get_ledger_info_by_block_id(block_id) {
            Ok(x) => x,
            Err(err) => {
                warn!("err:{:?}", err);
                return Ok(None);
            }
        };
        let ledger_info = ledger_info_with_sigs.ledger_info().clone();

        let version = ledger_info.version();
        let txn_info = self.ledger_store.get_transaction_info(version)?;

        let account_state_root_hash = txn_info.state_root_hash();

        let ledger_frozen_subtree_hashes = self
            .ledger_store
            .get_ledger_frozen_subtree_hashes(version)?;
        Ok(Some(StartupInfo {
            ledger_info: ledger_info_with_sigs,
            committed_tree_state: TreeState::new(
                version,
                ledger_frozen_subtree_hashes,
                account_state_root_hash,
            ),
            synced_tree_state: None,
        }))
    }

    // ======================= State Synchronizer Internal APIs ===================================
    /// Gets a batch of transactions for the purpose of synchronizing state to another node.
    ///
    /// This is used by the State Synchronizer module internally.
    pub fn get_transactions(
        &self,
        start_version: Version,
        limit: u64,
        ledger_version: Version,
        fetch_events: bool,
    ) -> Result<TransactionListWithProof> {
        error_if_too_many_requested(limit, MAX_LIMIT)?;

        if start_version > ledger_version || limit == 0 {
            return Ok(TransactionListWithProof::new_empty());
        }

        let limit = std::cmp::min(limit, ledger_version - start_version + 1);

        let txns = (start_version..start_version + limit)
            .map(|version| Ok(self.transaction_store.get_transaction(version)?))
            .collect::<Result<Vec<_>>>()?;
        let txn_infos = (start_version..start_version + limit)
            .map(|version| Ok(self.ledger_store.get_transaction_info(version)?))
            .collect::<Result<Vec<_>>>()?;
        let events = if fetch_events {
            Some(
                (start_version..start_version + limit)
                    .map(|version| Ok(self.event_store.get_events_by_version(version)?))
                    .collect::<Result<Vec<_>>>()?,
            )
        } else {
            None
        };
        let proof = TransactionListProof::new(
            self.ledger_store.get_transaction_range_proof(
                Some(start_version),
                limit,
                ledger_version,
            )?,
            txn_infos,
        );

        Ok(TransactionListWithProof::new(
            txns,
            events,
            Some(start_version),
            proof,
        ))
    }

    // ================================== Private APIs ==================================
    /// Convert a `ChangeSet` to `SealedChangeSet`.
    ///
    /// Specifically, counter increases are added to current counter values and converted to DB
    /// alternations.
    fn seal_change_set(
        &self,
        first_version: Version,
        num_txns: Version,
        mut cs: ChangeSet,
    ) -> Result<(SealedChangeSet, Option<LedgerCounters>)> {
        // Avoid reading base counter values when not necessary.
        let counters = if num_txns > 0 {
            Some(self.system_store.bump_ledger_counters(
                first_version,
                first_version + num_txns - 1,
                cs.counter_bumps,
                &mut cs.batch,
            )?)
        } else {
            None
        };

        Ok((SealedChangeSet { batch: cs.batch }, counters))
    }

    /// Write the whole schema batch including all data necessary to mutate the ledger
    /// state of some transaction by leveraging rocksdb atomicity support. Also committed are the
    /// LedgerCounters.
    fn commit(&self, sealed_cs: SealedChangeSet) -> Result<()> {
        self.db.write_schemas(sealed_cs.batch)?;

        match self.db.get_approximate_sizes_cf() {
            Ok(cf_sizes) => {
                for (cf_name, size) in cf_sizes {
                    OP_COUNTER.set(&format!("cf_size_bytes_{}", cf_name), size as usize);
                }
            }
            Err(err) => warn!(
                "Failed to get approximate size of column families: {}.",
                err
            ),
        }

        Ok(())
    }

    fn get_transaction_with_proof(
        &self,
        version: Version,
        ledger_version: Version,
        fetch_events: bool,
    ) -> Result<TransactionWithProof> {
        let proof = {
            let (txn_info, txn_info_accumulator_proof) = self
                .ledger_store
                .get_transaction_info_with_proof(version, ledger_version)?;
            TransactionProof::new(txn_info_accumulator_proof, txn_info)
        };
        let transaction = self.transaction_store.get_transaction(version)?;

        // If events were requested, also fetch those.
        let events = if fetch_events {
            Some(self.event_store.get_events_by_version(version)?)
        } else {
            None
        };

        Ok(TransactionWithProof {
            version,
            transaction,
            events,
            proof,
        })
    }

    pub fn rollback_by_block_id(&self, block_id: &HashValue) -> Result<()> {
        let mut cs = ChangeSet::new();
        self.ledger_store.rollback_by_block_id(block_id, &mut cs)?;
        let sealed_cs = SealedChangeSet { batch: cs.batch };
        self.commit(sealed_cs)
    }

    pub fn insert_block_index(&self, height: &u64, block_index: &BlockIndex) -> Result<()> {
        self.block_index_store
            .insert_block_index(height, block_index)
    }

    pub fn query_block_index_list_by_height(
        &self,
        height: Option<u64>,
        size: usize,
    ) -> Result<Vec<BlockIndex>> {
        self.block_index_store.query_block_index(height, size)
    }
}

// Convert requested range and order to a range in ascending order.
fn get_first_seq_num_and_limit(ascending: bool, cursor: u64, limit: u64) -> Result<(u64, u64)> {
    ensure!(limit > 0, "limit should > 0, got {}", limit);

    Ok(if ascending {
        (cursor, limit)
    } else if limit <= cursor {
        (cursor - limit + 1, limit)
    } else {
        (0, cursor + 1)
    })
}<|MERGE_RESOLUTION|>--- conflicted
+++ resolved
@@ -140,11 +140,7 @@
                 ColumnFamilyOptions::default(),
             ),
             (TRANSACTION_INFO_CF_NAME, ColumnFamilyOptions::default()),
-<<<<<<< HEAD
-            (VALIDATOR_CF_NAME, ColumnFamilyOptions::default()),
             (BLOCK_INDEX_CF_NAME, ColumnFamilyOptions::default()),
-=======
->>>>>>> f6051ba8
         ]
         .iter()
         .cloned()
