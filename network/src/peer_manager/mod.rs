// Copyright (c) The Libra Core Contributors
// SPDX-License-Identifier: Apache-2.0

//! The PeerManager module is responsible for establishing connections between Peers and for
//! opening/receiving new substreams on those connections.
//!
//! ## Implementation
//!
//! The PeerManager is implemented as a number of actors:
//!  * A main event loop actor which is responsible for handling requests and sending
//!  notification about new/lost Peers to the rest of the network stack.
//!  * An actor responsible for dialing and listening for new connections.
//!  * An actor per Peer which owns the underlying connection and is responsible for listening for
//!  and opening substreams as well as negotiating particular protocols on those substreams.
use crate::{
    common::NegotiatedSubstream, counters, protocols::identity::Identity, transport, ProtocolId,
};
use channel;
use futures::{
    channel::oneshot,
    future::{BoxFuture, FutureExt},
    lock::Mutex,
    sink::SinkExt,
    stream::{Fuse, FuturesUnordered, StreamExt},
};
use libra_config::config::RoleType;
use libra_logger::prelude::*;
use libra_types::PeerId;
use netcore::{
    multiplexing::StreamMultiplexer,
    negotiate::{negotiate_inbound, negotiate_outbound_interactive, negotiate_outbound_select},
    transport::{ConnectionOrigin, Transport},
};
use parity_multiaddr::Multiaddr;
<<<<<<< HEAD
use std::sync::Arc;
use std::{
    collections::{HashMap, HashSet},
    marker::PhantomData,
};
use tokio::runtime::TaskExecutor;
=======
use std::{collections::HashMap, marker::PhantomData};
use tokio::runtime::Handle;
>>>>>>> f6051ba8

mod error;
#[cfg(test)]
mod tests;

pub use self::error::PeerManagerError;

/// Notifications about new/lost peers.
#[derive(Debug)]
pub enum PeerManagerNotification<TSubstream> {
    NewPeer(PeerId, Multiaddr),
    LostPeer(PeerId, Multiaddr),
    NewInboundSubstream(PeerId, NegotiatedSubstream<TSubstream>),
}

/// Request received by PeerManager from upstream actors.
#[derive(Debug)]
pub enum PeerManagerRequest<TSubstream> {
    DialPeer(
        PeerId,
        Multiaddr,
        oneshot::Sender<Result<(), PeerManagerError>>,
    ),
    DisconnectPeer(PeerId, oneshot::Sender<Result<(), PeerManagerError>>),
    OpenSubstream(
        PeerId,
        ProtocolId,
        oneshot::Sender<Result<TSubstream, PeerManagerError>>,
    ),
}

/// Convenience wrapper around a `channel::Sender<PeerManagerRequest>` which makes it easy to issue
/// requests and await the responses from PeerManager
pub struct PeerManagerRequestSender<TSubstream> {
    inner: channel::Sender<PeerManagerRequest<TSubstream>>,
}

impl<TSubstream> Clone for PeerManagerRequestSender<TSubstream> {
    fn clone(&self) -> Self {
        Self::new(self.inner.clone())
    }
}

impl<TSubstream> PeerManagerRequestSender<TSubstream> {
    /// Construct a new PeerManagerRequestSender with a raw channel::Sender
    pub fn new(sender: channel::Sender<PeerManagerRequest<TSubstream>>) -> Self {
        Self { inner: sender }
    }

    /// Request that a given Peer be dialed at the provided `Multiaddr` and synchronously wait for
    /// the request to be performed.
    pub async fn dial_peer(
        &mut self,
        peer_id: PeerId,
        addr: Multiaddr,
    ) -> Result<(), PeerManagerError> {
        let (oneshot_tx, oneshot_rx) = oneshot::channel();
        let request = PeerManagerRequest::DialPeer(peer_id, addr, oneshot_tx);
        self.inner.send(request).await.unwrap();
        oneshot_rx.await?
    }

    /// Request that a given Peer be disconnected and synchronously wait for the request to be
    /// performed.
    pub async fn disconnect_peer(&mut self, peer_id: PeerId) -> Result<(), PeerManagerError> {
        let (oneshot_tx, oneshot_rx) = oneshot::channel();
        let request = PeerManagerRequest::DisconnectPeer(peer_id, oneshot_tx);
        self.inner.send(request).await.unwrap();
        oneshot_rx.await?
    }

    /// Request that a new substream be opened with the given Peer and that the provided `protocol`
    /// be negotiated on that substream and synchronously wait for the request to be performed.
    pub async fn open_substream(
        &mut self,
        peer_id: PeerId,
        protocol: ProtocolId,
    ) -> Result<TSubstream, PeerManagerError> {
        let (oneshot_tx, oneshot_rx) = oneshot::channel();
        let request = PeerManagerRequest::OpenSubstream(peer_id, protocol, oneshot_tx);
        self.inner.send(request).await.unwrap();
        oneshot_rx
            .await
            // The open_substream request can get dropped/canceled if the peer
            // connection is in the process of shutting down.
            .map_err(|_| PeerManagerError::NotConnected(peer_id))?
    }
}

#[derive(Debug, PartialEq, Eq)]
enum DisconnectReason {
    Requested,
    ConnectionLost,
}

/// Responsible for handling and maintaining connections to other Peers
pub struct PeerManager<TTransport, TMuxer>
where
    TTransport: Transport,
    TMuxer: StreamMultiplexer,
{
    /// A handle to a tokio executor.
    executor: Handle,
    /// PeerId of "self".
    own_peer_id: PeerId,
    /// Address to listen on for incoming connections.
    listen_addr: Multiaddr,
    /// Connection Listener, listening on `listen_addr`
    connection_handler: Option<ConnectionHandler<TTransport, TMuxer>>,
    /// Map from PeerId to corresponding Peer object.
    active_peers: HashMap<PeerId, PeerHandle<TMuxer::Substream>>,
    /// Channel to receive requests from other actors.
    requests_rx: channel::Receiver<PeerManagerRequest<TMuxer::Substream>>,
    /// Map from protocol to handler for substreams which want to "speak" that protocol.
    protocol_handlers:
        HashMap<ProtocolId, channel::Sender<PeerManagerNotification<TMuxer::Substream>>>,
    /// Channel to send NewPeer/LostPeer notifications to other actors.
    /// Note: NewInboundSubstream notifications are not sent via these channels.
    peer_event_handlers: Vec<channel::Sender<PeerManagerNotification<TMuxer::Substream>>>,
    /// Channel used to send Dial requests to the ConnectionHandler actor
    dial_request_tx: channel::Sender<ConnectionHandlerRequest>,
    /// Receiver for connection events.
    connection_handler_notifs_rx: channel::Receiver<ConnectionHandlerNotification<TMuxer>>,
    /// Sender for peer events.
    peer_notifs_tx: channel::Sender<PeerNotification<TMuxer::Substream>>,
    /// Receiver for peer events.
    peer_notifs_rx: channel::Receiver<PeerNotification<TMuxer::Substream>>,
    /// A map of outstanding disconnect requests
    outstanding_disconnect_requests: HashMap<PeerId, oneshot::Sender<Result<(), PeerManagerError>>>,
    /// Pin the transport type corresponding to this PeerManager instance
    phantom_transport: PhantomData<TTransport>,
    peer_ids: Arc<Mutex<HashSet<PeerId>>>,
}

impl<TTransport, TMuxer> PeerManager<TTransport, TMuxer>
where
    TTransport: Transport<Output = (Identity, TMuxer)> + Send + 'static,
    TMuxer: StreamMultiplexer + 'static,
{
    /// Construct a new PeerManager actor
    pub fn new(
        transport: TTransport,
        executor: Handle,
        own_peer_id: PeerId,
        listen_addr: Multiaddr,
        requests_rx: channel::Receiver<PeerManagerRequest<TMuxer::Substream>>,
        protocol_handlers: HashMap<
            ProtocolId,
            channel::Sender<PeerManagerNotification<TMuxer::Substream>>,
        >,
        peer_event_handlers: Vec<channel::Sender<PeerManagerNotification<TMuxer::Substream>>>,
        peer_ids: Arc<Mutex<HashSet<PeerId>>>,
    ) -> Self {
        let (connection_handler_notifs_tx, connection_handler_notifs_rx) =
            channel::new(1024, &counters::PENDING_CONNECTION_HANDLER_NOTIFICATIONS);
        let (peer_notifs_tx, peer_notifs_rx) =
            channel::new(1024, &counters::PENDING_PEER_NOTIFICATIONS);
        let (dial_request_tx, dial_request_rx) =
            channel::new(1024, &counters::PENDING_PEER_MANAGER_DIAL_REQUESTS);
        //TODO now that you can only listen on a socket inside of a tokio runtime we'll need to
        // rethink how we init the PeerManager so we don't have to do this funny thing.
        let (connection_handler, listen_addr) =
            futures::executor::block_on(executor.spawn(async move {
                ConnectionHandler::new(
                    transport,
                    listen_addr,
                    dial_request_rx,
                    connection_handler_notifs_tx,
                )
            }))
            .unwrap();

        Self {
            executor,
            own_peer_id,
            listen_addr,
            connection_handler: Some(connection_handler),
            active_peers: HashMap::new(),
            requests_rx,
            protocol_handlers,
            peer_event_handlers,
            dial_request_tx,
            connection_handler_notifs_rx,
            peer_notifs_rx,
            peer_notifs_tx,
            outstanding_disconnect_requests: HashMap::new(),
            phantom_transport: PhantomData,
            peer_ids,
        }
    }

    /// Get the [`Multiaddr`] we're listening for incoming connections on
    pub fn listen_addr(&self) -> &Multiaddr {
        &self.listen_addr
    }

    /// Start listening on the set address and return a future which runs PeerManager
    pub async fn start(mut self) {
        // Start listening for connections.
        self.start_connection_listener();
        loop {
            ::futures::select! {
                connection_event = self.connection_handler_notifs_rx.select_next_some() => {
                  self.handle_connection_event(connection_event).await;
                }
                peer_event = self.peer_notifs_rx.select_next_some() => {
                  self.handle_peer_event(peer_event).await;
                }
                request = self.requests_rx.select_next_some() => {
                  self.handle_request(request).await;
                }
                complete => {
                    crit!("Peer manager actor terminated");
                    break;
                }
            }
        }
    }

    async fn handle_connection_event(&mut self, event: ConnectionHandlerNotification<TMuxer>) {
        trace!("ConnectionHandlerNotification::{:?}", event);
        match event {
            ConnectionHandlerNotification::NewConnection(identity, addr, origin, conn) => {
                self.add_peer(identity, addr, origin, conn).await;
            }
        }
    }

    async fn handle_peer_event(&mut self, event: PeerNotification<TMuxer::Substream>) {
        trace!("PeerEvent::{:?}", event);
        match event {
            PeerNotification::NewSubstream(peer_id, substream) => {
                let ch = self
                    .protocol_handlers
                    .get_mut(&substream.protocol)
                    .expect("Received substream for unknown protocol");
                let event = PeerManagerNotification::NewInboundSubstream(peer_id, substream);
                ch.send(event).await.unwrap();
            }
            PeerNotification::PeerDisconnected(peer_id, role, origin, _reason) => {
                let peer = self
                    .active_peers
                    .remove(&peer_id)
                    .expect("Should have a handle to Peer");

                self.peer_ids.lock().await.remove(&peer.peer_id());

                // If we receive a PeerDisconnected event and the connection origin isn't the same
                // as the one we have stored in PeerManager this particular event is from a Peer
                // actor which is being shutdown due to simultaneous dial tie-breaking and we don't
                // need to send a LostPeer notification to all subscribers.
                if peer.origin != origin {
                    self.active_peers.insert(peer_id.clone(), peer);
                    self.peer_ids.lock().await.insert(peer_id);
                    return;
                }
                info!("Disconnected from peer: {}", peer_id.short_str());
                if let Some(oneshot_tx) = self.outstanding_disconnect_requests.remove(&peer_id) {
                    if oneshot_tx.send(Ok(())).is_err() {
                        error!("oneshot channel receiver dropped");
                    }
                }
                // update libra_network_peer counter
                counters::LIBRA_NETWORK_PEERS
                    .with_label_values(&[&role.to_string(), "connected"])
                    .dec();
                // Send LostPeer notifications to subscribers
                for ch in &mut self.peer_event_handlers {
                    ch.send(PeerManagerNotification::LostPeer(
                        peer_id,
                        peer.address().clone(),
                    ))
                    .await
                    .unwrap();
                }
            }
        }
    }

    async fn handle_request(&mut self, request: PeerManagerRequest<TMuxer::Substream>) {
        trace!("PeerManagerRequest::{:?}", request);
        match request {
            PeerManagerRequest::DialPeer(requested_peer_id, addr, response_tx) => {
                // Only dial peers which we aren't already connected with
                if let Some(peer) = self.active_peers.get(&requested_peer_id) {
                    let error = if peer.is_shutting_down() {
                        PeerManagerError::ShuttingDownPeer
                    } else {
                        PeerManagerError::AlreadyConnected(peer.address().to_owned())
                    };
                    debug!(
                        "Already connected with Peer {} at address {}, not dialing address {}",
                        peer.peer_id().short_str(),
                        peer.address(),
                        addr
                    );

                    if response_tx.send(Err(error)).is_err() {
                        warn!(
                            "Receiver for DialPeer {} dropped",
                            requested_peer_id.short_str()
                        );
                    }
                } else {
                    self.dial_peer(requested_peer_id, addr, response_tx).await;
                };
            }
            PeerManagerRequest::DisconnectPeer(peer_id, response_tx) => {
                self.disconnect_peer(peer_id, response_tx).await;
            }
            PeerManagerRequest::OpenSubstream(peer_id, protocol, request_tx) => {
                match self.active_peers.get_mut(&peer_id) {
                    Some(ref mut peer) if !peer.is_shutting_down() => {
                        peer.open_substream(protocol, request_tx).await;
                    }
                    _ => {
                        // If we don't have a connection open with this peer, or if the connection
                        // is currently undergoing shutdown we should return an error to the
                        // requester
                        if request_tx
                            .send(Err(PeerManagerError::NotConnected(peer_id)))
                            .is_err()
                        {
                            warn!(
                                "Request for substream to peer {} failed, but receiver dropped too",
                                peer_id.short_str()
                            );
                        }
                    }
                }
            }
        }
    }

    fn start_connection_listener(&mut self) {
        let connection_handler = self
            .connection_handler
            .take()
            .expect("Connection handler already taken");
        self.executor.spawn(connection_handler.listen());
    }

    /// In the event two peers simultaneously dial each other we need to be able to do
    /// tie-breaking to determine which connection to keep and which to drop in a deterministic
    /// way. One simple way is to compare our local PeerId with that of the remote's PeerId and
    /// keep the connection where the peer with the greater PeerId is the dialer.
    ///
    /// Returns `true` if the existing connection should be dropped and `false` if the new
    /// connection should be dropped.
    fn simultaneous_dial_tie_breaking(
        own_peer_id: PeerId,
        remote_peer_id: PeerId,
        existing_origin: ConnectionOrigin,
        new_origin: ConnectionOrigin,
    ) -> bool {
        match (existing_origin, new_origin) {
            // If the remote dials while an existing connection is open, the older connection is
            // dropped.
            (ConnectionOrigin::Inbound, ConnectionOrigin::Inbound) => true,
            (ConnectionOrigin::Inbound, ConnectionOrigin::Outbound) => remote_peer_id < own_peer_id,
            (ConnectionOrigin::Outbound, ConnectionOrigin::Inbound) => own_peer_id < remote_peer_id,
            // We should never dial the same peer twice, but if we do drop the new connection
            (ConnectionOrigin::Outbound, ConnectionOrigin::Outbound) => false,
        }
    }

    async fn add_peer(
        &mut self,
        identity: Identity,
        address: Multiaddr,
        origin: ConnectionOrigin,
        connection: TMuxer,
    ) {
        let peer_id = identity.peer_id();
        let role = identity.role();
        assert_ne!(self.own_peer_id, peer_id);

        let mut send_new_peer_notification = true;

        // Check for and handle simultaneous dialing
        if let Some(mut peer) = self.active_peers.remove(&peer_id) {
            self.peer_ids.lock().await.remove(&peer_id);
            if Self::simultaneous_dial_tie_breaking(
                self.own_peer_id,
                peer.peer_id(),
                peer.origin(),
                origin,
            ) {
                // Drop the existing connection and replace it with the new connection
                peer.disconnect().await;
                info!(
                    "Closing existing connection with Peer {} to mitigate simultaneous dial",
                    peer_id.short_str()
                );
                send_new_peer_notification = false;
            } else {
                info!(
                    "Closing incoming connection with Peer {} to mitigate simultaneous dial",
                    peer_id.short_str()
                );
                // Drop the new connection and keep the one already stored in active_peers
                if let Err(e) =
                    tokio::time::timeout(transport::TRANSPORT_TIMEOUT, connection.close()).await
                {
                    error!(
                        "Closing connection with Peer {} failed with error: {}",
                        peer_id.short_str(),
                        e
                    );
                };
                // Put the existing connection back
                let peer_id = peer.peer_id();
                self.active_peers.insert(peer_id.clone(), peer);
                self.peer_ids.lock().await.insert(peer_id);
                return;
            }
        }

        let (peer_req_tx, peer_req_rx) = channel::new(
            1024,
            &counters::OP_COUNTERS
                .peer_gauge(&counters::PENDING_PEER_REQUESTS, &peer_id.short_str()),
        );
        let peer = Peer::new(
            identity,
            connection,
            origin,
            self.protocol_handlers.keys().cloned().collect(),
            self.peer_notifs_tx.clone(),
            peer_req_rx,
        );
        let peer_handle = PeerHandle::new(peer_id, address.clone(), origin, peer_req_tx);
        info!(
            "{:?} connection with peer {} established",
            origin,
            peer_id.short_str()
        );
        self.active_peers.insert(peer_id.clone(), peer_handle);
        self.peer_ids.lock().await.insert(peer_id);
        self.executor.spawn(peer.start());
        // Send NewPeer notifications to subscribers
        if send_new_peer_notification {
            // update libra_network_peer counter
            counters::LIBRA_NETWORK_PEERS
                .with_label_values(&[&role.to_string(), "connected"])
                .inc();

            for ch in &mut self.peer_event_handlers {
                ch.send(PeerManagerNotification::NewPeer(peer_id, address.clone()))
                    .await
                    .unwrap();
            }
        }
    }

    async fn dial_peer(
        &mut self,
        peer_id: PeerId,
        address: Multiaddr,
        response_tx: oneshot::Sender<Result<(), PeerManagerError>>,
    ) {
        let request = ConnectionHandlerRequest::DialPeer(peer_id, address, response_tx);
        self.dial_request_tx.send(request).await.unwrap();
    }

    // Send a Disconnect request to the Peer actor corresponding with `peer_id`.
    async fn disconnect_peer(
        &mut self,
        peer_id: PeerId,
        response_tx: oneshot::Sender<Result<(), PeerManagerError>>,
    ) {
        if let Some(peer) = self.active_peers.get_mut(&peer_id) {
            peer.disconnect().await;
            self.outstanding_disconnect_requests
                .insert(peer_id, response_tx);
        } else if response_tx
            .send(Err(PeerManagerError::NotConnected(peer_id)))
            .is_err()
        {
            info!(
                "Failed to disconnect from peer {}, but result receiver dropped",
                peer_id.short_str()
            );
        }
    }
}

#[derive(Debug)]
enum ConnectionHandlerRequest {
    DialPeer(
        PeerId,
        Multiaddr,
        oneshot::Sender<Result<(), PeerManagerError>>,
    ),
}

#[derive(Debug)]
enum ConnectionHandlerNotification<TMuxer>
where
    TMuxer: StreamMultiplexer,
{
    NewConnection(Identity, Multiaddr, ConnectionOrigin, TMuxer),
}

/// Responsible for listening for new incoming connections
struct ConnectionHandler<TTransport, TMuxer>
where
    TTransport: Transport,
    TMuxer: StreamMultiplexer,
{
    /// [`Transport`] that is used to establish connections
    transport: TTransport,
    listener: Fuse<TTransport::Listener>,
    dial_request_rx: channel::Receiver<ConnectionHandlerRequest>,
    connection_handler_notifs_tx: channel::Sender<ConnectionHandlerNotification<TMuxer>>,
}

impl<TTransport, TMuxer> ConnectionHandler<TTransport, TMuxer>
where
    TTransport: Transport<Output = (Identity, TMuxer)>,
    TTransport::Listener: 'static,
    TTransport::Inbound: 'static,
    TTransport::Outbound: 'static,
    TMuxer: StreamMultiplexer + 'static,
{
    fn new(
        transport: TTransport,
        listen_addr: Multiaddr,
        dial_request_rx: channel::Receiver<ConnectionHandlerRequest>,
        connection_handler_notifs_tx: channel::Sender<ConnectionHandlerNotification<TMuxer>>,
    ) -> (Self, Multiaddr) {
        let (listener, listen_addr) = transport
            .listen_on(listen_addr)
            .expect("Transport listen on fails");
        debug!("listening on {:?}", listen_addr);

        (
            Self {
                transport,
                listener: listener.fuse(),
                dial_request_rx,
                connection_handler_notifs_tx,
            },
            listen_addr,
        )
    }

    async fn listen(mut self) {
        let mut pending_inbound_connections = FuturesUnordered::new();
        let mut pending_outbound_connections = FuturesUnordered::new();

        debug!("Incoming connections listener Task started");

        loop {
            futures::select! {
                dial_request = self.dial_request_rx.select_next_some() => {
                    if let Some(fut) = self.dial_peer(dial_request) {
                        pending_outbound_connections.push(fut);
                    }
                },
                incoming_connection = self.listener.select_next_some() => {
                    match incoming_connection {
                        Ok((upgrade, addr)) => {
                            debug!("Incoming connection from {}", addr);
                            pending_inbound_connections.push(upgrade.map(|out| (out, addr)));
                        }
                        Err(e) => {
                            warn!("Incoming connection error {}", e);
                        }
                    }
                },
                (upgrade, addr, peer_id, response_tx) = pending_outbound_connections.select_next_some() => {
                    self.handle_completed_outbound_upgrade(upgrade, addr, peer_id, response_tx).await;
                },
                (upgrade, addr) = pending_inbound_connections.select_next_some() => {
                    self.handle_completed_inbound_upgrade(upgrade, addr).await;
                },
                complete => break,
            }
        }

        error!("Incoming connections listener Task ended");
    }

    fn dial_peer(
        &self,
        dial_peer_request: ConnectionHandlerRequest,
    ) -> Option<
        BoxFuture<
            'static,
            (
                Result<(Identity, TMuxer), TTransport::Error>,
                Multiaddr,
                PeerId,
                oneshot::Sender<Result<(), PeerManagerError>>,
            ),
        >,
    > {
        match dial_peer_request {
            ConnectionHandlerRequest::DialPeer(peer_id, address, response_tx) => {
                match self.transport.dial(address.clone()) {
                    Ok(upgrade) => Some(
                        upgrade
                            .map(move |out| (out, address, peer_id, response_tx))
                            .boxed(),
                    ),
                    Err(error) => {
                        if response_tx
                            .send(Err(PeerManagerError::from_transport_error(error)))
                            .is_err()
                        {
                            warn!(
                                "Receiver for DialPeer {} request dropped",
                                peer_id.short_str()
                            );
                        }
                        None
                    }
                }
            }
        }
    }

    async fn handle_completed_outbound_upgrade(
        &mut self,
        upgrade: Result<(Identity, TMuxer), TTransport::Error>,
        addr: Multiaddr,
        peer_id: PeerId,
        response_tx: oneshot::Sender<Result<(), PeerManagerError>>,
    ) {
        match upgrade {
            Ok((identity, connection)) => {
                let response = if identity.peer_id() == peer_id {
                    debug!(
                        "Peer '{}' successfully dialed at '{}'",
                        peer_id.short_str(),
                        addr
                    );
                    let event = ConnectionHandlerNotification::NewConnection(
                        identity,
                        addr,
                        ConnectionOrigin::Outbound,
                        connection,
                    );
                    // Send the new connection to PeerManager
                    self.connection_handler_notifs_tx.send(event).await.unwrap();
                    Ok(())
                } else {
                    let e = ::anyhow::format_err!(
                        "Dialed PeerId ({}) differs from expected PeerId ({})",
                        identity.peer_id().short_str(),
                        peer_id.short_str()
                    );

                    warn!("{}", e);

                    Err(PeerManagerError::from_transport_error(e))
                };

                if response_tx.send(response).is_err() {
                    warn!(
                        "Receiver for DialPeer {} request dropped",
                        peer_id.short_str()
                    );
                }
            }
            Err(error) => {
                error!("Error dialing Peer {} at {}", peer_id.short_str(), addr);

                if response_tx
                    .send(Err(PeerManagerError::from_transport_error(error)))
                    .is_err()
                {
                    warn!(
                        "Receiver for DialPeer {} request dropped",
                        peer_id.short_str()
                    );
                }
            }
        }
    }

    async fn handle_completed_inbound_upgrade(
        &mut self,
        upgrade: Result<(Identity, TMuxer), TTransport::Error>,
        addr: Multiaddr,
    ) {
        match upgrade {
            Ok((identity, connection)) => {
                debug!("Connection from {} successfully upgraded", addr);
                let event = ConnectionHandlerNotification::NewConnection(
                    identity,
                    addr,
                    ConnectionOrigin::Inbound,
                    connection,
                );
                // Send the new connection to PeerManager
                self.connection_handler_notifs_tx.send(event).await.unwrap();
            }
            Err(e) => {
                warn!("Connection from {} failed to upgrade {}", addr, e);
            }
        }
    }
}

struct PeerHandle<TSubstream> {
    peer_id: PeerId,
    sender: channel::Sender<PeerRequest<TSubstream>>,
    origin: ConnectionOrigin,
    address: Multiaddr,
    is_shutting_down: bool,
}

impl<TSubstream> PeerHandle<TSubstream> {
    pub fn new(
        peer_id: PeerId,
        address: Multiaddr,
        origin: ConnectionOrigin,
        sender: channel::Sender<PeerRequest<TSubstream>>,
    ) -> Self {
        Self {
            peer_id,
            address,
            origin,
            sender,
            is_shutting_down: false,
        }
    }

    pub fn is_shutting_down(&self) -> bool {
        self.is_shutting_down
    }

    pub fn address(&self) -> &Multiaddr {
        &self.address
    }

    pub fn peer_id(&self) -> PeerId {
        self.peer_id
    }

    pub fn origin(&self) -> ConnectionOrigin {
        self.origin
    }

    pub async fn open_substream(
        &mut self,
        protocol: ProtocolId,
        response_tx: oneshot::Sender<Result<TSubstream, PeerManagerError>>,
    ) {
        // If we fail to send the request to the Peer, then it must have already been shutdown.
        if self
            .sender
            .send(PeerRequest::OpenSubstream(protocol, response_tx))
            .await
            .is_err()
        {
            error!(
                "Sending OpenSubstream request to Peer {} \
                 failed because it has already been shutdown.",
                self.peer_id.short_str()
            );
        }
    }

    pub async fn disconnect(&mut self) {
        // If we fail to send the request to the Peer, then it must have already been shutdown.
        if self
            .sender
            .send(PeerRequest::CloseConnection)
            .await
            .is_err()
        {
            error!(
                "Sending CloseConnection request to Peer {} \
                 failed because it has already been shutdown.",
                self.peer_id.short_str()
            );
        }
        self.is_shutting_down = true;
    }
}

#[derive(Debug)]
enum PeerRequest<TSubstream> {
    OpenSubstream(
        ProtocolId,
        oneshot::Sender<Result<TSubstream, PeerManagerError>>,
    ),
    CloseConnection,
}

#[derive(Debug)]
enum PeerNotification<TSubstream> {
    NewSubstream(PeerId, NegotiatedSubstream<TSubstream>),
    PeerDisconnected(PeerId, RoleType, ConnectionOrigin, DisconnectReason),
}

struct Peer<TMuxer>
where
    TMuxer: StreamMultiplexer,
{
    /// Identity of the remote peer
    identity: Identity,
    connection: TMuxer,
    own_supported_protocols: Vec<ProtocolId>,
    peer_notifs_tx: channel::Sender<PeerNotification<TMuxer::Substream>>,
    requests_rx: channel::Receiver<PeerRequest<TMuxer::Substream>>,
    origin: ConnectionOrigin,
    shutdown: bool,
}

impl<TMuxer> Peer<TMuxer>
where
    TMuxer: StreamMultiplexer + 'static,
    TMuxer::Substream: 'static,
    TMuxer::Outbound: 'static,
{
    fn new(
        identity: Identity,
        connection: TMuxer,
        origin: ConnectionOrigin,
        own_supported_protocols: Vec<ProtocolId>,
        peer_notifs_tx: channel::Sender<PeerNotification<TMuxer::Substream>>,
        requests_rx: channel::Receiver<PeerRequest<TMuxer::Substream>>,
    ) -> Self {
        Self {
            identity,
            connection,
            origin,
            own_supported_protocols,
            peer_notifs_tx,
            requests_rx,
            shutdown: false,
        }
    }

    async fn start(mut self) {
        let mut substream_rx = self.connection.listen_for_inbound().fuse();
        let mut pending_outbound_substreams = FuturesUnordered::new();
        let mut pending_inbound_substreams = FuturesUnordered::new();
        while !self.shutdown {
            futures::select! {
                maybe_req = self.requests_rx.next() => {
                    if let Some(request) = maybe_req {
                        self.handle_request(&mut pending_outbound_substreams, request).await;
                    } else {
                        // This branch will only be taken if the PeerRequest sender for this Peer
                        // gets dropped.  This should never happen because PeerManager should also
                        // issue a shutdown request before dropping the sender
                        unreachable!(
                            "Peer {} PeerRequest sender gets dropped",
                            self.identity.peer_id().short_str()
                        );
                    }
                },
                maybe_substream = substream_rx.next() => {
                    match maybe_substream {
                        Some(Ok(substream)) => {
                            self.handle_inbound_substream(&mut pending_inbound_substreams, substream);
                        }
                        Some(Err(e)) => {
                            warn!("Inbound substream error {:?} with peer {}",
                                  e, self.identity.peer_id().short_str());
                            self.close_connection(DisconnectReason::ConnectionLost).await;
                        }
                        None => {
                            warn!("Inbound substreams exhausted with peer {}",
                                  self.identity.peer_id().short_str());
                            self.close_connection(DisconnectReason::ConnectionLost).await;
                        }
                    }
                },
                inbound_substream = pending_inbound_substreams.select_next_some() => {
                    match inbound_substream {
                        Ok(negotiated_substream) => {
                            let event = PeerNotification::NewSubstream(
                                self.identity.peer_id(),
                                negotiated_substream,
                            );
                            self.peer_notifs_tx.send(event).await.unwrap();
                        }
                        Err(e) => {
                            error!(
                                "Inbound substream negotiation for peer {} failed: {}",
                                self.identity.peer_id().short_str(), e
                            );
                        }
                    }
                },
                _ = pending_outbound_substreams.select_next_some() => {
                    // Do nothing since these futures have an output of "()"
                },
                complete => unreachable!(),
            }
        }
        debug!(
            "Peer actor '{}' shutdown",
            self.identity.peer_id().short_str()
        );
    }

    async fn handle_request<'a>(
        &'a mut self,
        pending: &'a mut FuturesUnordered<BoxFuture<'static, ()>>,
        request: PeerRequest<TMuxer::Substream>,
    ) {
        trace!(
            "Peer {} PeerRequest::{:?}",
            self.identity.peer_id().short_str(),
            request
        );
        match request {
            PeerRequest::OpenSubstream(protocol, channel) => {
                pending.push(self.handle_open_outbound_substream_request(protocol, channel));
            }
            PeerRequest::CloseConnection => {
                self.close_connection(DisconnectReason::Requested).await;
            }
        }
    }

    fn handle_open_outbound_substream_request(
        &self,
        protocol: ProtocolId,
        channel: oneshot::Sender<Result<TMuxer::Substream, PeerManagerError>>,
    ) -> BoxFuture<'static, ()> {
        let outbound = self.connection.open_outbound();
        let optimistic_negotiation = self.identity.is_protocol_supported(&protocol);
        let negotiate = Self::negotiate_outbound_substream(
            self.identity.peer_id(),
            outbound,
            protocol,
            optimistic_negotiation,
            channel,
        );

        negotiate.boxed()
    }

    async fn negotiate_outbound_substream(
        peer_id: PeerId,
        outbound_fut: TMuxer::Outbound,
        protocol: ProtocolId,
        optimistic_negotiation: bool,
        channel: oneshot::Sender<Result<TMuxer::Substream, PeerManagerError>>,
    ) {
        let response = match outbound_fut.await {
            Ok(substream) => {
                // TODO(bmwill) Evaluate if we should still try to open and negotiate an outbound
                // substream even though we know for a fact that the Identity struct of this Peer
                // doesn't include the protocol we're interested in.
                if optimistic_negotiation {
                    negotiate_outbound_select(substream, &protocol).await
                } else {
                    warn!(
                        "Negotiating outbound substream interactively: Protocol({:?}) PeerId({})",
                        protocol,
                        peer_id.short_str()
                    );
                    negotiate_outbound_interactive(substream, [&protocol])
                        .await
                        .map(|(substream, _protocol)| substream)
                }
            }
            Err(e) => Err(e),
        }
        .map_err(Into::into);

        match response {
            Ok(_) => debug!(
                "Successfully negotiated outbound substream '{:?}' with Peer {}",
                protocol,
                peer_id.short_str()
            ),
            Err(ref e) => debug!(
                "Unable to negotiated outbound substream '{:?}' with Peer {}: {}",
                protocol,
                peer_id.short_str(),
                e
            ),
        }

        if channel.send(response).is_err() {
            warn!(
                "oneshot channel receiver dropped for new substream with peer {} for protocol {:?}",
                peer_id.short_str(),
                protocol
            );
        }
    }

    fn handle_inbound_substream<'a>(
        &'a mut self,
        pending: &'a mut FuturesUnordered<
            BoxFuture<'static, Result<NegotiatedSubstream<TMuxer::Substream>, PeerManagerError>>,
        >,
        substream: TMuxer::Substream,
    ) {
        trace!(
            "New inbound substream from peer '{}'",
            self.identity.peer_id().short_str()
        );

        let negotiate =
            Self::negotiate_inbound_substream(substream, self.own_supported_protocols.clone());
        pending.push(negotiate.boxed());
    }

    async fn negotiate_inbound_substream(
        substream: TMuxer::Substream,
        own_supported_protocols: Vec<ProtocolId>,
    ) -> Result<NegotiatedSubstream<TMuxer::Substream>, PeerManagerError> {
        let (substream, protocol) = negotiate_inbound(substream, own_supported_protocols).await?;
        Ok(NegotiatedSubstream {
            protocol,
            substream,
        })
    }

    async fn close_connection(&mut self, reason: DisconnectReason) {
        match tokio::time::timeout(transport::TRANSPORT_TIMEOUT, self.connection.close()).await {
            Err(e) => {
                error!(
                    "Failed to gracefully close connection with peer: {}; error: {}",
                    self.identity.peer_id().short_str(),
                    e
                );
            }
            Ok(_) => {
                info!(
                    "Closed connection with peer: {}, reason: {:?}",
                    self.identity.peer_id().short_str(),
                    reason
                );
            }
        }
        // If the graceful shutdown above fails, the connection will be forcefull terminated once
        // the connection struct is dropped. Setting the `shutdown` flag to true ensures that the
        // peer actor will terminate and close the connection in the process.
        self.shutdown = true;
        // We send a PeerDisconnected event to peer manager as a result (or in case of a failure
        // above, in anticipation of) closing the connection.

        self.peer_notifs_tx
            .send(PeerNotification::PeerDisconnected(
                self.identity.peer_id(),
                self.identity.role(),
                self.origin,
                reason,
            ))
            .await
            .unwrap();
    }
}<|MERGE_RESOLUTION|>--- conflicted
+++ resolved
@@ -32,17 +32,8 @@
     transport::{ConnectionOrigin, Transport},
 };
 use parity_multiaddr::Multiaddr;
-<<<<<<< HEAD
-use std::sync::Arc;
-use std::{
-    collections::{HashMap, HashSet},
-    marker::PhantomData,
-};
-use tokio::runtime::TaskExecutor;
-=======
 use std::{collections::HashMap, marker::PhantomData};
 use tokio::runtime::Handle;
->>>>>>> f6051ba8
 
 mod error;
 #[cfg(test)]
