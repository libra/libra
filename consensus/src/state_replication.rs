--- conflicted
+++ resolved
@@ -5,12 +5,7 @@
 use executor::{ExecutedTrees, ProcessedVMOutput, StateComputeResult};
 use failure::Result;
 use futures::Future;
-<<<<<<< HEAD
-use libra_crypto::HashValue;
-use libra_types::crypto_proxies::LedgerInfoWithSignatures;
-=======
-use libra_types::crypto_proxies::{LedgerInfoWithSignatures, ValidatorChangeEventWithProof};
->>>>>>> 37bc1503
+use libra_types{HashValue,crypto_proxies::{LedgerInfoWithSignatures, ValidatorChangeEventWithProof}};
 use std::{pin::Pin, sync::Arc};
 
 /// Retrieves and updates the status of transactions on demand (e.g., via talking with Mempool)
@@ -76,16 +71,13 @@
         finality_proof: LedgerInfoWithSignatures,
     ) -> Pin<Box<dyn Future<Output = Result<()>> + Send>>;
 
-<<<<<<< HEAD
     /// Rollback
     fn rollback(&self, block_id: HashValue) -> Pin<Box<dyn Future<Output = Result<()>> + Send>>;
 
-=======
     /// Best effort state synchronization to the given target LedgerInfo.
     /// In case of success (`Result::Ok`) the LI of storage is at the given target.
     /// In case of failure (`Result::Error`) the LI of storage remains unchanged, and the validator
     /// can assume there were no modifications to the storage made.
->>>>>>> 37bc1503
     fn sync_to(
         &self,
         target: LedgerInfoWithSignatures,
